# -*- coding: utf-8 -*-
'''
IMProToo
Improved MRR Processing Tool

Python toolkit to read, write and process MRR Data. Raw Data, Average and
Instantaneous Data are supported.

Copyright (C) 2011-2018 Maximilian Maahn, CU Boulder
maximilian.maahn@colorado.edu
https://github.com/maahn/IMProToo


This program is free software: you can redistribute it and/or modify
it under the terms of the GNU General Public License as published by
the Free Software Foundation, either version 3 of the License, or
any later version.

This program is distributed in the hope that it will be useful,
but WITHOUT ANY WARRANTY; without even the implied warranty of
MERCHANTABILITY or FITNESS FOR A PARTICULAR PURPOSE.  See the
GNU General Public License for more details.

You should have received a copy of the GNU General Public License
along with this program.  If not, see <http://www.gnu.org/licenses/>.

'''

from __future__ import division
import numpy as np
import gzip
import re
import datetime
import calendar
import time
import glob
from copy import deepcopy
import warnings
import sys
import os

from .tools import unix2date, date2unix, limitMaInidces, quantile
from .tools import oneD2twoD, _get_netCDF_module
__version__ = "0.103"


class MrrZe:
<<<<<<< HEAD
  '''
  class to calculate the 'real' MRR Ze from MRR raw data. The spectra are noise corrected and dealiased. see batch_convert_rawData.py for exemplarily use
  '''
  warnings.filterwarnings('always','.*', UserWarning,)

  def __init__(self,rawData):
    
    if rawData.mrrRawCC == 0:
      print('WARNING: MRR calibration constant set to 0!')
    
    self.co = dict()
    
    #verbosity
    self.co["debug"] = 0
    
 
    
    #######MRR Settings#######
    
    #mrr frequency, MRR after 2011 (or upgraded) use 24.23e9
    self.co["mrrFrequency"] = 24.15e9 #in Hz,
    #wavelength in m
    self.co["lamb"] = 299792458. / self.co["mrrFrequency"] 
    #mrr calibration constant
    self.co["mrrCalibConst"] = rawData.mrrRawCC

    #do not change these values, unless you have a non standard MRR!    
    #nyquist range minimum
    self.co["nyqVmin"] = 0
    #nyquist range maximum
    self.co["nyqVmax"] = 11.9301147
    #nyquist delta
    self.co["nyqVdelta"] = 0.1893669
    #list with nyquist velocities
    self.co["nyqVel"] = np.arange(self.co["nyqVmin"],self.co["nyqVmax"]+0.0001,self.co["nyqVdelta"])
    #spectral resolution
    self.co["widthSpectrum"] = 64
    #min height to be processed
    self.co["minH"] = 1 # start couning at 0
    #max heigth to be processed
    self.co["maxH"] = 31 # start couning at 0
    #no of processed heights
    self.co["noH"] = self.co["maxH"]+1 - self.co["minH"]
    #shape of spectrum for one time step
    self.co["specShape"] = (self.co["noH"],self.co["widthSpectrum"],)
    #input data MRR averageing time
    self.co["averagingTime"] = 10
    #|K**2| dielectric constant
    self.co["K2"] = 0.92

    
    #######options for finding peaks#######
    
    #minimum width of a peak. if set to 4 instead of 3, more clutter is rempoved, but sensitivity becomes worse.
    self.co["findPeak_minPeakWidth"] = 3
    #minimum standard deviation of of spectrum for peak self.co["findPeak_minStdPerS"]/np.sqrt(self.co["averagingTime"])
    self.co["findPeak_minStdPerS"] = 0.6
    #minimum difference of doppler velocity from self.co["nyqVmax"]/2 for peak
    self.co["findPeak_minWdiff"] = 0.2
    
    
    
    #######options for getting peaks#######
    
    #method for finding peaks in the spectrum, either based on Hildebrand and Sekhon, 1974 [hilde] or on the method of descending average [descAve]. [hilde] is recommended
    self.co["getPeak_method"] = "hilde" #["hilde","descAve"]
    #sometimes the first method fails and almost the whole spectrum is found as a peak, so apply a second check based on the remaining method from [hilde,descAve]
    self.co["getPeak_makeDoubleCheck"] = True
    #apply double check to peaks wider than xx*noOfSpec
    self.co["getPeak_makeDoubleCheck_minPeakWidth"] = 0.9 #wider real peaks can actually happen! These are usually bimodal peaks, descending average method fails for them, thus the spectrum     
    #hilde method uses an extra buffer to avoid to large peaks. loop stops first at sepctrum >= self.co["getPeak_hildeExtraLimit"]*hilde_limit, only one more bin is added if above self.co["getPeak_hildeExtraLimit"]. More bins above self.co["getPeak_hildeExtraLimit"] are ignored
    self.co["getPeak_hildeExtraLimit"] = 1.2 #times hildebrand limit
    #options for descAve method
    #window to calculate the average, if too large, it might go into the next peak! if too small, it might not catch bimodal distributions
    self.co["getPeak_descAveCheckWidth"] = 10 
    #descAve stops not before mean is smaller than self.co["getPeak_descAveMinMeanWeight"] of the mean of the self.co["getPeak_descAveCheckWidth"] smallest bins. make very big to turn off
    self.co["getPeak_descAveMinMeanWeight"] = 4 
    
    #####options for confirming peaks ##########
    #check whether time/height beighbours of a peak contain a peak as well
    self.co["confirmPeak_5x5boxCoherenceTest"] = True
    #maximum of other peaks must be within X Dopplerbins of the maximum of the tested peak
    self.co["confirmPeak_5x5boxCoherenceTest_maxBinDistane"] = 10
    
    
    #######general options#######
    
    #process only peaks in self.co["spectrumBorderMin"][height]:self.co["spectrumBorderMax"][height]
    self.co["spectrumBorderMin"] = [5, 4, 3, 2, 2, 2, 2, 2, 2, 2, 2, 2, 2, 2, 2, 2, 2, 2, 2, 2, 2, 2, 2, 2, 2, 2, 2, 2, 3, 3, 5]
    self.co["spectrumBorderMax"] =[60,61,62,63,63,63,63,63,63,63,63,63,63,63,63,63,63,63,63,63,63,63,63,63,63,63,63,63,62,61,63]
    #interpolate spectrum inbetween
    self.co["interpolateSpectrum"] = True
    #extend also peaks to interpolated part
    self.co["fillInterpolatedPeakGaps"] = True
    #mask everything in these heights, since they are disturbed
    self.co["completelyMaskedHeights"] = [0,1,30]
    #first height with trustfull peaks. Setting important for dealiasing to avoid folding from completelyMaskedHeights into the first used height.
    self.co["firstUsedHeight"] = 2
    
    #######dealiasing options#######
    
    #dealiase spectrum yes/no
    self.co["dealiaseSpectrum"] = True    
    #save also non dealiased eta, Ze, W, Znoise specWidth, peakVelLeftBorder, peakVelRightBorder
    self.co["dealiaseSpectrum_saveAlsoNonDealiased"] = True
    #make sure there is only one peak per heigth after deailiasing!
    self.co["dealiaseSpectrum_maxOnePeakPerHeight"] = True
    #dealiasing is based on comparison with reference velocity calculated from reflectivity. v = A*Ze**B
    self.co['dealiaseSpectrum_Ze-vRelationSnowA'] = 0.817 #Atlas et al. 1973
    self.co['dealiaseSpectrum_Ze-vRelationSnowB'] = 0.063 #Atlas et al. 1973
    self.co['dealiaseSpectrum_Ze-vRelationRainA'] = 2.6   #Atlas et al. 1973
    self.co['dealiaseSpectrum_Ze-vRelationRainB'] = 0.107 #Atlas et al. 1973
    #trusted peak needs minimal Ze
    self.co['dealiaseSpectrum_trustedPeakminZeQuantile'] = 0.1
    #if you have interference, you don't want to start you dealiasing procedure there
    self.co["dealiaseSpectrum_heightsWithInterference"] =  []
    #test coherence of dealiased velocity spectrum in time dimension. try to refold short jumps.
    self.co["dealiaseSpectrum_makeCoherenceTest"] = True
    #if the height averaged velocity between to timesteps is larger than this, it is tried to refold the spectrum
    self.co["dealiaseSpectrum_makeCoherenceTest_velocityThreshold"] = 8 
    #if there are after coherence test still velocity jumps, mask +/- timesteps
    self.co["dealiaseSpectrum_makeCoherenceTest_maskRadius"] = 10

    
    #######netCDF options#######
    
    self.co["ncCreator"] = "IMProToo user"    
    self.co["ncDescription"] = "MRR data processed with IMProToo"    
    self.co["ncLocation"] = " "    
    self.co["ncInstitution"] = " "    
     
    #######end of settings#######    

    
    #special option to top processing in the middel and return results
    self.debugStopper = 0
    
    self.missingNumber = -9999.
    
    self.header = rawData.header
    self.time = rawData.mrrRawTime
    self.H = rawData.mrrRawHeight[:,self.co["minH"]:self.co["maxH"]+1]
    self.TF = rawData.mrrRawTF[:,self.co["minH"]:self.co["maxH"]+1]
    self.rawSpectrum = rawData.mrrRawSpectrum[:,self.co["minH"]:self.co["maxH"]+1]
    self.noSpecPerTimestep = rawData.mrrRawNoSpec
    
    self.no_h = np.shape(self.H)[1]
    self.no_t = np.shape(self.time)[0]
    self.no_v = self.co["widthSpectrum"]
    
    self._shape2D = np.shape(self.H)
    self._shape3D = np.shape(self.rawSpectrum)
        
    self.qual = dict()
    
    return  
      
  def averageSpectra(self,averagingTime):
    """
    average Spectras and other data. If averaging time is e.g. 60, the data with the timestamp 14:00 contains all measurements from 13:59:00 to 13:59:59 (like MRR standard software)
    """

    rawSpectra = self.rawSpectrum
    rawTimestamps = self.time
    heights = self.H
    TFs = self.TF
    noSpec = self.noSpecPerTimestep
    
    #find first entry
    startSeconds = unix2date(rawTimestamps[0]).second
    start = rawTimestamps[0] + averagingTime - startSeconds
    #find last minute
    endSeconds = unix2date(rawTimestamps[-1]).second
    end = rawTimestamps[-1] + 60 - endSeconds
    #make new timevector and 
    rawTimestampsAve = np.ma.arange(start,end+averagingTime,averagingTime,dtype="int")
    
    #create new arrays
    newSpectraShape = list(rawSpectra.shape)
    newSpectraShape[0] = rawTimestampsAve.shape[0]
    rawSpectraAve = np.ma.zeros(newSpectraShape) *np.nan 
    
    newTFsShape =  list(TFs.shape)
    newTFsShape[0] = rawTimestampsAve.shape[0]
    TFsAve = np.ma.zeros(newTFsShape) *np.nan

    newHeightsShape = list(heights.shape)
    newHeightsShape[0] = rawTimestampsAve.shape[0]
    heightsAve = np.ma.zeros(newHeightsShape) *np.nan
    
    newNoSpecShape = (rawTimestampsAve.shape[0],)
    noSpecAve = np.ma.zeros(newNoSpecShape,dtype=int) 
    
    
    #ugly loop trough new, averaged time vector!
    for t,timestamp in enumerate(rawTimestampsAve):
      #boolean array containing the wanted entries
      booleanTimes = (rawTimestamps<timestamp)*(rawTimestamps>=timestamp-averagingTime)
      aveLength = len(booleanTimes[booleanTimes==True])
      #proceed only if entries were found 
      if aveLength != 0 :
        # and if TF and heights are NOT changing and if heights are not zero!!
        if np.all(TFs[booleanTimes] == TFs[booleanTimes][0]) and np.all(heights[booleanTimes] == heights[booleanTimes][0]) and np.logical_not(np.all(heights[booleanTimes]==0)):
          #averaging:
          rawSpectraAve[t] = np.ma.average(rawSpectra[booleanTimes], axis=0)
          heightsAve[t] = np.ma.average(heights[booleanTimes], axis=0)
          TFsAve[t] = np.ma.average(TFs[booleanTimes], axis=0)
          noSpecAve[t] = np.ma.sum(noSpec[booleanTimes])
        else:
          print "Skipping data due to changed MRR configuration!"
      else:
        rawSpectraAve[t] = np.nan
        heightsAve[t] = np.nan
        TFsAve[t] = np.nan
        noSpecAve[t] = 0
        print "No Data at " + str(unix2date(timestamp))
    
    self.rawSpectrum = rawSpectraAve
    self.time = rawTimestampsAve
    self.H = heightsAve
    self.TF = TFsAve
    self.noSpecPerTimestep = noSpecAve.filled(0)

    self.no_t = np.shape(self.time)[0]    
    self._shape2D = np.shape(self.H)
    self._shape3D = np.shape(self.rawSpectrum)

    self.co["averagingTime"] = averagingTime
    return 
      
  def getSub(self,start,stop):
    """
    cut out some spectra (for debugging)
    
    start,stop (int): border indices
    """
    if stop == -1:
      stop = self._shape2D[0]
   
    self.rawSpectrum = self.rawSpectrum[start:stop]
    self.time = self.time[start:stop]
    self.H = self.H[start:stop]
    self.TF = self.TF[start:stop]
    self.noSpecPerTimestep = self.noSpecPerTimestep[start:stop]
    
    if len(self.noSpecPerTimestep) == 0:
      raise ValueError('getSub: No data lef!')

    self.no_t = np.shape(self.time)[0]    
    self._shape2D = np.shape(self.H)
    self._shape3D = np.shape(self.rawSpectrum)

    return 
    
    
  def rawToSnow(self):
=======
>>>>>>> 60ead7f0
    '''
    class to calculate the 'real' MRR Ze from MRR raw data. The spectra are
    noise corrected and dealiased. see batch_convert_rawData.py for
    exemplary use
    '''
    warnings.filterwarnings('always', '.*', UserWarning,)

    def __init__(self, rawData):

        if rawData.mrrRawCC == 0:
            print('WARNING: MRR calibration constant set to 0!')

        self.co = dict()

        # verbosity
        self.co["debug"] = 0

        # ######MRR Settings#######

        # mrr frequency, MRR after 2011 (or upgraded) use 24.23e9
        self.co["mrrFrequency"] = 24.15e9  # in Hz,
        # wavelength in m
        self.co["lamb"] = 299792458. / self.co["mrrFrequency"]
        # mrr calibration constant
        self.co["mrrCalibConst"] = rawData.mrrRawCC

        # do not change these values, unless you have a non standard MRR!
        # nyquist range minimum
        self.co["nyqVmin"] = 0
        # nyquist range maximum
        self.co["nyqVmax"] = 11.9301147
        # nyquist delta
        self.co["nyqVdelta"] = 0.1893669
        # list with nyquist velocities
        self.co["nyqVel"] = np.arange(
            self.co["nyqVmin"],
            self.co["nyqVmax"]+0.0001,
            self.co["nyqVdelta"]
              )
        # spectral resolution
        self.co["widthSpectrum"] = 64
        # min height to be processed
        self.co["minH"] = 1  # start counting at 0
        # max height to be processed
        self.co["maxH"] = 31  # start counting at 0
        # no of processed heights
        self.co["noH"] = self.co["maxH"]+1 - self.co["minH"]
        # shape of spectrum for one time step
        self.co["specShape"] = (self.co["noH"], self.co["widthSpectrum"],)
        # input data MRR averaging time
        self.co["averagingTime"] = 10
        # |K**2| dielectric constant
        self.co["K2"] = 0.92

        # ######options for finding peaks#######

        # minimum width of a peak. if set to 4 instead of 3, more clutter is
        # removed, but sensitivity becomes worse.
        self.co["findPeak_minPeakWidth"] = 3
        # minimum standard deviation of of spectrum for peak
        # self.co["findPeak_minStdPerS"]/np.sqrt(self.co["averagingTime"])
        self.co["findPeak_minStdPerS"] = 0.6
        # minimum difference of Doppler velocity from self.co["nyqVmax"]/2 for
        # peak
        self.co["findPeak_minWdiff"] = 0.2

        # ######options for getting peaks#######

        # method for finding peaks in the spectrum, either based on Hildebrand
        # and Sekhon, 1974 [hilde] or on the method of descending average
        # [descAve]. [hilde] is recommended
        self.co["getPeak_method"] = "hilde"  # ["hilde","descAve"]
        # sometimes the first method fails and almost the whole spectrum is
        # found as a peak, so apply a second check based on the remaining
        # method from [hilde,descAve]
        self.co["getPeak_makeDoubleCheck"] = True
        # apply double check to peaks wider than xx*noOfSpec
        # wider real peaks can actually happen! These are usually bimodal
        # peaks, descending average method fails for them, thus the spectrum
        self.co["getPeak_makeDoubleCheck_minPeakWidth"] = 0.9
        # hilde method uses an extra buffer to avoid to large peaks. loop stops
        # first at spectrum >= self.co["getPeak_hildeExtraLimit"]*hilde_limit,
        # only one more bin is added if above self.co[
        # "getPeak_hildeExtraLimit"]. More bins above self.co[
        # "getPeak_hildeExtraLimit"] are ignored
        self.co["getPeak_hildeExtraLimit"] = 1.2  # times hildebrand limit
        # options for descAve method
        # window to calculate the average, if too large, it might go into the
        # next peak! if too small, it might not catch bimodal distributions
        self.co["getPeak_descAveCheckWidth"] = 10
        # descAve stops not before mean is smaller than self.co[
        # "getPeak_descAveMinMeanWeight"] of the mean of the self.co[
        # "getPeak_descAveCheckWidth"] smallest bins. make very big to turn off
        self.co["getPeak_descAveMinMeanWeight"] = 4

        # ####options for confirming peaks ##########
        # check whether time/height neighbors of a peak contain a peak as well
        self.co["confirmPeak_5x5boxCoherenceTest"] = True
        # maximum of other peaks must be within X Doppler-bins of the maximum
        # of the tested peak
        self.co["confirmPeak_5x5boxCoherenceTest_maxBinDistane"] = 10

        # ######general options#######

        # process only peaks in self.co["spectrumBorderMin"][height]:
        # self.co["spectrumBorderMax"][height]
        self.co["spectrumBorderMin"] = [5, 4, 3, 2, 2, 2, 2, 2, 2, 2,
                                        2, 2, 2, 2, 2, 2, 2, 2, 2, 2,
                                        2, 2, 2, 2, 2, 2, 2, 2, 3, 3, 5]
        self.co["spectrumBorderMax"] = [60, 61, 62, 63, 63, 63, 63, 63, 63,
                                        63, 63, 63, 63, 63, 63, 63, 63, 63,
                                        63, 63, 63, 63, 63, 63, 63, 63, 63,
                                        63, 62, 61, 63]
        # interpolate spectrum in between
        self.co["interpolateSpectrum"] = True
        # extend also peaks to interpolated part
        self.co["fillInterpolatedPeakGaps"] = True
        # mask everything in these heights, since they are disturbed
        self.co["completelyMaskedHeights"] = [0, 1, 30]
        # first height with trustful peaks. Setting important for dealiasing
        # to avoid folding from completelyMaskedHeights into the first used#
        # height.
        self.co["firstUsedHeight"] = 2

        # ######dealiasing options#######

        # dealiase spectrum yes/no
        self.co["dealiaseSpectrum"] = True
        # save also non dealiased eta, Ze, W, Znoise specWidth,
        # peakVelLeftBorder, peakVelRightBorder
        self.co["dealiaseSpectrum_saveAlsoNonDealiased"] = True
        # make sure there is only one peak per height after dealiasing!
        self.co["dealiaseSpectrum_maxOnePeakPerHeight"] = True
        # dealiasing is based on comparison with reference velocity calculated
        # from reflectivity. v = A*Ze**B
        # Atlas et al. 1973
        self.co['dealiaseSpectrum_Ze-vRelationSnowA'] = 0.817
        # Atlas et al. 1973
        self.co['dealiaseSpectrum_Ze-vRelationSnowB'] = 0.063
        # Atlas et al. 1973
        self.co['dealiaseSpectrum_Ze-vRelationRainA'] = 2.6
        # Atlas et al. 1973
        self.co['dealiaseSpectrum_Ze-vRelationRainB'] = 0.107
        # trusted peak needs minimal Ze
        self.co['dealiaseSpectrum_trustedPeakminZeQuantile'] = 0.1
        # if you have interference, you don't want to start you dealiasing
        # procedure there
        self.co["dealiaseSpectrum_heightsWithInterference"] = []
        # test coherence of dealiasesd velocity spectrum in time dimension.
        # try to refold short jumps.
        self.co["dealiaseSpectrum_makeCoherenceTest"] = True
        # if the height averaged velocity between to timesteps is larger than
        # this, it is tried to refold the spectrum
        self.co["dealiaseSpectrum_makeCoherenceTest_velocityThreshold"] = 8
        # if there are after coherence test still velocity jumps, mask
        # +/- timesteps
        self.co["dealiaseSpectrum_makeCoherenceTest_maskRadius"] = 10

        # ######netCDF options#######

        self.co["ncCreator"] = "IMProToo user"
        self.co["ncDescription"] = "MRR data processed with IMProToo"

        # ######end of settings#######

        # special option to top processing in the middel and return results
        self.debugStopper = 0

        self.missingNumber = -9999.

        self.header = rawData.header
        self.time = rawData.mrrRawTime
        self.timezone = rawData.timezone
        self.H = rawData.mrrRawHeight[:, self.co["minH"]:self.co["maxH"]+1]
        self.TF = rawData.mrrRawTF[:, self.co["minH"]:self.co["maxH"]+1]
        self.rawSpectrum = rawData.mrrRawSpectrum[
                        :, self.co["minH"]:self.co["maxH"]+1
                        ]
        self.noSpecPerTimestep = rawData.mrrRawNoSpec

        self.no_h = np.shape(self.H)[1]
        self.no_t = np.shape(self.time)[0]
        self.no_v = self.co["widthSpectrum"]

        self._shape2D = np.shape(self.H)
        self._shape3D = np.shape(self.rawSpectrum)

        self.qual = dict()

        return

    def averageSpectra(self, averagingTime):
        """
        average spectra and other data. If averaging time is e.g. 60, the
        data with the timestamp 14:00 contains all measurements from 13:59:00
        to 13:59:59 (like MRR standard software)
        """

        rawSpectra = self.rawSpectrum
        rawTimestamps = self.time
        heights = self.H
        TFs = self.TF
        noSpec = self.noSpecPerTimestep

        # find first entry
        startSeconds = unix2date(rawTimestamps[0]).second
        start = rawTimestamps[0] + averagingTime - startSeconds
        # find last minute
        endSeconds = unix2date(rawTimestamps[-1]).second
        end = rawTimestamps[-1] + 60 - endSeconds
        # make new time vector and
        rawTimestampsAve = np.ma.arange(
            start, end+averagingTime, averagingTime, dtype="int")

        # create new arrays
        newSpectraShape = list(rawSpectra.shape)
        newSpectraShape[0] = rawTimestampsAve.shape[0]
        rawSpectraAve = np.ma.zeros(newSpectraShape) * np.nan

        newTFsShape = list(TFs.shape)
        newTFsShape[0] = rawTimestampsAve.shape[0]
        TFsAve = np.ma.zeros(newTFsShape) * np.nan

        newHeightsShape = list(heights.shape)
        newHeightsShape[0] = rawTimestampsAve.shape[0]
        heightsAve = np.ma.zeros(newHeightsShape) * np.nan

        newNoSpecShape = (rawTimestampsAve.shape[0],)
        noSpecAve = np.ma.zeros(newNoSpecShape, dtype=int)

        # ugly loop trough new, averaged time vector!
        for t, timestamp in enumerate(rawTimestampsAve):
            # boolean array containing the wanted entries
            booleanTimes = (rawTimestamps < timestamp) * \
                (rawTimestamps >= timestamp-averagingTime)
            aveLength = np.sum(booleanTimes)
            # proceed only if entries were found
            if aveLength != 0:
                # and if TF and heights are NOT changing and if heights are
                # not zero!!
                if (
                    np.all(TFs[booleanTimes] == TFs[booleanTimes][0]) and
                    np.all(heights[booleanTimes] == heights[booleanTimes][0])
                    and np.logical_not(np.all(heights[booleanTimes] == 0))
                ):
                    # averaging:
                    rawSpectraAve[t] = np.ma.average(
                        rawSpectra[booleanTimes], axis=0)
                    heightsAve[t] = np.ma.average(
                        heights[booleanTimes], axis=0)
                    TFsAve[t] = np.ma.average(TFs[booleanTimes], axis=0)
                    noSpecAve[t] = np.ma.sum(noSpec[booleanTimes])
                else:
                    print "Skipping data due to changed MRR configuration!"
            else:
                rawSpectraAve[t] = np.nan
                heightsAve[t] = np.nan
                TFsAve[t] = np.nan
                noSpecAve[t] = 0
                print "No Data at " + str(unix2date(timestamp))

        self.rawSpectrum = rawSpectraAve
        self.time = rawTimestampsAve
        self.H = heightsAve
        self.TF = TFsAve
        self.noSpecPerTimestep = noSpecAve.filled(0)

        self.no_t = np.shape(self.time)[0]
        self._shape2D = np.shape(self.H)
        self._shape3D = np.shape(self.rawSpectrum)

        self.co["averagingTime"] = averagingTime
        return

    def getSub(self, start, stop):
        """
        cut out some spectra (for debugging)

        start,stop (int): border indices
        """
        if stop == -1:
            stop = self._shape2D[0]

        self.rawSpectrum = self.rawSpectrum[start:stop]
        self.time = self.time[start:stop]
        self.H = self.H[start:stop]
        self.TF = self.TF[start:stop]
        self.noSpecPerTimestep = self.noSpecPerTimestep[start:stop]

        if len(self.noSpecPerTimestep) == 0:
            raise ValueError('getSub: No data lef!')

        self.no_t = np.shape(self.time)[0]
        self._shape2D = np.shape(self.H)
        self._shape3D = np.shape(self.rawSpectrum)

        return

    def rawToSnow(self):
        '''
        core function for calculating Ze and other moments. Settings have
        to be set before
        '''

        if self.co["mrrCalibConst"] == 0:
            raise IOError('ERROR: MRR calibration constant set to 0!')

        self.untouchedRawSpectrum = deepcopy(self.rawSpectrum)

        self.specVel = self.co["nyqVel"]
        self.specVel3D = np.zeros(self._shape3D)
        self.specVel3D[:] = self.specVel

        self.specIndex = np.arange(self.no_v)

        self._specBorderMask = np.ones(self.co["specShape"], dtype=bool)
        for h in range(self.co["noH"]):
            self._specBorderMask[h, self.co["spectrumBorderMin"]
                                 [h]:self.co["spectrumBorderMax"][h]] = False
        self._specBorderMask3D = np.ones(self._shape3D, dtype=bool)
        self._specBorderMask3D[:] = self._specBorderMask

        # but we have to apply the TF before we start anything:
        TF3D = np.zeros(self._shape3D)
        TF3D.T[:] = self.TF.T
        self.rawSpectrum = np.ma.masked_array(
            self.rawSpectrum.data / TF3D, self.rawSpectrum.mask)

        # 1)missing spectra
        missingMask = np.any(np.isnan(self.rawSpectrum.data), axis=-1)
        self.qual["incompleteSpectrum"] = missingMask
        # 2) Wdiff
        WdiffMask, self.wdiffs = self._testMeanW(self.rawSpectrum)

        # 3) std
        stdMask, self.stds = self._testStd(self.rawSpectrum)

        # join the results
        noiseMask = missingMask+(stdMask*WdiffMask)
        self.qual["spectrumVarianceTooLowForPeak"] = stdMask * \
            WdiffMask  # 2) no signal detected by variance test

        # make 3D noise Mask
        noiseMaskLarge = np.zeros(self._shape3D, dtype=bool).T
        noiseMaskLarge[:] = noiseMask.T
        noiseMaskLarge = noiseMaskLarge.T

        # we don't need the mask right now since missingMask contains all
        # mask entries
        self.rawSpectrum = self.rawSpectrum.data

        if self.debugStopper == 1:
            self.rawSpectrum = np.ma.masked_array(
                self.rawSpectrum, noiseMaskLarge)
            return
        # find the peak
        peakMask = np.ones(self._shape3D, dtype=bool)
        self.qual["usedSecondPeakAlgorithmDueToWidePeak"] = np.zeros(
            self._shape2D, dtype=bool)
        self.qual["peakTooThinn"] = np.zeros(self._shape2D, dtype=bool)
        for h in range(0, self.co["noH"]):
            # check whether there is anything to do
            if np.any(np.logical_not(noiseMaskLarge[:, h])):
                # get the peak
                specMins = self.co["spectrumBorderMin"][h]
                specMaxs = self.co["spectrumBorderMax"][h]
                res = self._getPeak(
                    self.rawSpectrum[:, h, specMins:specMaxs][
                        ~noiseMask[:, h]],
                    self.noSpecPerTimestep[~noiseMask[:, h]],
                    h
                )
                (
                    peakMask[:, h, specMins:specMaxs][~noiseMask[:, h]],
                    self.qual["peakTooThinn"][:, h][~noiseMask[:, h]],
                    self.qual["usedSecondPeakAlgorithmDueToWidePeak"][:, h][
                        ~noiseMask[:, h]]
                ) = res
        # apply results
        self.rawSpectrum = np.ma.masked_array(self.rawSpectrum, peakMask)

        # what is the noise, but _without_ the borders, we want in noise 3D
        # also
        noise = np.ma.masked_array(self.rawSpectrum.data, (np.logical_not(
            self.rawSpectrum.mask)+self._specBorderMask3D))
        self.specNoise = np.ma.average(noise, axis=-1).filled(0)

        if self.debugStopper == 2:
            return

        if self.co["confirmPeak_5x5boxCoherenceTest"]:
            coherCheckNoiseMask = self._cleanUpNoiseMask(self.rawSpectrum)
            coherCheckNoiseMask3D = np.zeros(self._shape3D, dtype=bool)
            coherCheckNoiseMask3D.T[:] = coherCheckNoiseMask.T
        else:
            coherCheckNoiseMask = np.zeros(self._shape2D, dtype=bool)
            coherCheckNoiseMask3D = np.zeros(self._shape3D, dtype=bool)
        self.qual["peakRemovedByCoherenceTest"] = coherCheckNoiseMask * \
            (~np.all(self.rawSpectrum.mask, axis=-1))

        self.rawSpectrum.mask = self.rawSpectrum.mask + coherCheckNoiseMask3D
        if self.debugStopper == 3:
            return

        # since we have removed more noisy spectra we have to calculate the
        # noise again
        noise = np.ma.masked_array(self.rawSpectrum.data, (np.logical_not(
            self.rawSpectrum.mask)+self._specBorderMask3D))
        self.specNoise = np.ma.average(noise, axis=-1).filled(0)
        self.specNoise_std = np.ma.std(noise, axis=-1).filled(0)
        self.specNoise3D = np.zeros_like(noise).filled(0)
        self.specNoise3D.T[:] = self.specNoise.T

        # remove the noise
        self.rawSpectrum = np.ma.masked_array(
            self.rawSpectrum.data - self.specNoise3D, self.rawSpectrum.mask)

        if self.co["interpolateSpectrum"]:
            # interpolate spectrum
            intSpectrum = deepcopy(self.rawSpectrum.data)
            ix = np.arange(len(self.rawSpectrum.ravel()))
            intSpectrum[self._specBorderMask3D] = np.interp(
                ix[self._specBorderMask3D.ravel()],
                ix[~self._specBorderMask3D.ravel()],
                self.rawSpectrum[~self._specBorderMask3D]
                )

            self.rawSpectrum = np.ma.masked_array(
                intSpectrum, self.rawSpectrum.mask)
            self.qual["interpolatedSpectrum"] = np.ones(
                self._shape2D, dtype=bool)
            if self.debugStopper == 5:
                return
        else:
            self.qual["interpolatedSpectrum"] = np.zeros(
                self._shape2D, dtype=bool)

        if self.co["fillInterpolatedPeakGaps"]:
            (
                self.rawSpectrum.mask,
                self.qual["filledInterpolatedPeakGaps"]
            ) = self._fillInterpolatedPeakGaps(self.rawSpectrum.mask)
        else:
            self.qual["filledInterpolatedPeakGaps"] = np.zeros(
                self._shape2D, dtype=bool)

        # calculate the (not dealiased) SNR
        self.SNR = (10*np.ma.log10(np.ma.sum(self.rawSpectrum, axis=-1) /
                                   (self.specNoise*self.co["widthSpectrum"]))).filled(-9999)

        if self.co["dealiaseSpectrum"] == True:

            if self.co["dealiaseSpectrum_saveAlsoNonDealiased"] == True:
                self.eta_noDA, self.Ze_noDA, self.W_noDA, self.etaNoiseAve_noDA_TBD, self.etaNoiseStd_noDA_TBD, self.specWidth_noDA, self.skewness_noDA, self.kurtosis_noDA, self.peakVelLeftBorder_noDA, self.peakVelRightBorder_noDA, self.leftSlope_noDA, self.rightSlope_noDA = self._calcEtaZeW(
                    self.rawSpectrum, self.H, self.specVel3D, self.specNoise, self.specNoise_std)
                self.qual_noDA = deepcopy(self.qual)

            # can be deleted, is identical to self.etaNoise, because noise is not dealiased.
            del self.etaNoiseAve_noDA_TBD, self.etaNoiseStd_noDA_TBD

            self.rawSpectrum = self._dealiaseSpectrum(self.rawSpectrum)
            # since we don't want that spectrum from teh disturbed 1st range gate are folded into the secod on, peaks in the second one might be incomplete. try to make an entry in the quality mask.
            self.qual["peakMightBeIncomplete"] = np.zeros(
                self._shape2D, dtype=bool)
            self.qual["peakMightBeIncomplete"][:, self.co["firstUsedHeight"]][self.rawSpectrum.mask[:, self.co["firstUsedHeight"],
                                                                                                    self.co["widthSpectrum"]+self.co["spectrumBorderMin"][self.co["firstUsedHeight"]]] == False] = True

        # no dealiasing
        else:
            pass
        self.eta, self.Ze, self.W, self.etaNoiseAve, self.etaNoiseStd, self.specWidth, self.skewness, self.kurtosis, self.peakVelLeftBorder, self.peakVelRightBorder, self.leftSlope, self.rightSlope = self._calcEtaZeW(
            self.rawSpectrum, self.H, self.specVel3D, self.specNoise, self.specNoise_std)
        # make bin mask out of quality information
        self.qualityBin, self.qualityDesc = self.getQualityBinArray(self.qual)
        return

    def _testMeanW(self, rawSpectrum):
        '''
        checks whether spectrum mean velocity is unequal to mean velocity (6m/s)
        '''

        mask = deepcopy(rawSpectrum.mask) + self._specBorderMask3D
        spec = np.ma.masked_array(rawSpectrum.data, mask)
        velocity = np.ma.masked_array(self.specVel3D, self._specBorderMask3D)

        Wdiff = np.absolute(np.ma.average(
            velocity, axis=-1)-(np.ma.sum(velocity*spec, axis=-1)/np.sum(spec, axis=-1)))

        noiseMask = Wdiff.filled(0) < self.co["findPeak_minWdiff"]

        return noiseMask, Wdiff.filled(0)

    def _testStd(self, rawSpectrum):
        '''
        checks whether spectrum passes variance limit
        '''

        mask = deepcopy(rawSpectrum.mask) + self._specBorderMask3D
        spec = np.ma.masked_array(rawSpectrum.data, mask)

        std = (np.ma.std(spec, axis=-1)/np.ma.mean(spec, axis=-1))

        # the 5.7 is because we have typically 5.7 spectra per second and this
        # quantitiy was defined with self.co["averagingTime"] instead of
        # self.noSpecPerTimestep before
        maxStd = self.co["findPeak_minStdPerS"] / \
            np.sqrt(self.noSpecPerTimestep/5.7)

        return std.filled(0) < maxStd[:, np.newaxis], std.filled(0)

    def _findAddtionalPeaks(self, rawSpectrum):
        '''
        This functio tries to find addtional peaks in the spectrum

        disabled since it gives too many false positives...

        '''
        qual = np.zeros(self._shape2D, dtype=bool)

        # invert mask
        rawSpectrum = np.ma.masked_array(rawSpectrum.data, ~rawSpectrum.mask)
        self.co["findAddtionalPeaksThreshold"] = 15
        for tt in xrange(self.no_t):
            for hh in xrange(self.no_h):
                if hh in self.co["completelyMaskedHeights"]:
                    continue
                greaterZero = 0
                for ii in xrange(self.co["spectrumBorderMin"][hh], self.co["spectrumBorderMax"][hh]):
                    if greaterZero >= self.co["findAddtionalPeaksThreshold"]:
                        qual[tt, hh] = True
                    if rawSpectrum.mask[tt, hh, ii] == True or rawSpectrum.data[tt, hh, ii] <= 0:
                        greaterZero = 0
                        continue
                    else:
                        greaterZero += 1

        return qual

    def _cleanUpNoiseMask(self, spectrum):
        """
        11 of 5x5 points in height/time space must have a signal to be valid!

        @parameter spectrum (numpy masked float): spectrum + noiseMask to be applied to teh data
        @return - newMask (numpy boolean):numpy boolean noiseMask
        """

        noiseMask = np.all(spectrum.mask, axis=-1)
        newMask = deepcopy(noiseMask)
        # make it bigger to cover edges for 5x5 test, 2 pixel border
        maxs = np.ma.masked_all((self.no_t+4, self.no_h+1))
        maxs[2:-2, 2:-2] = np.ma.masked_array(
            np.ma.argmax(spectrum, axis=-1), noiseMask)[:, 2:30]

        highLimit = 11
        lowLimit = 9
        lowestLimit = 8

        hOffset = self.co["minH"]  # since we don't start at zero height

        # loop through all points...
        for t in np.arange(self.no_t):
            # is it real signal? only if at least 11 of 25 neigbours have signal as well!
            # for h in np.arange(4,28):
            for h in np.arange(2, 30):
                if noiseMask[t, h] == False:
                    tSM = t+2  # for subMaxs t needs to be 2 larger due to 2 pixel border! for h not neccesary, 2 pixel border at botztom already there
                    subMaxs = maxs[tSM-2:tSM+3, h-2:h+3]
                    thisMaxsDiff = 32-maxs[tSM, h]
                    subMaxsNormed = limitMaInidces(subMaxs + thisMaxsDiff, 64)
                    diffs = np.abs(subMaxsNormed - 32)

                    if t in [0, self.no_t-1] or h in [2, 29]:
                        limit = lowestLimit
                    elif t in [1, self.no_t-2] or h in [3, 28]:
                        limit = lowLimit
                    else:
                        limit = highLimit

                    if np.ma.sum(diffs <= self.co["confirmPeak_5x5boxCoherenceTest_maxBinDistane"]) < limit:
                        newMask[t, h] = True

        # kick out heights #0,1,30
        newMask[:, self.co["completelyMaskedHeights"]] = True

        self.qual["spectrumNotProcessed"] = np.zeros(self._shape2D, dtype=bool)
        self.qual["spectrumNotProcessed"][:,
                                          self.co["completelyMaskedHeights"]] = True

        return newMask

    def _getPeak(self, spectrum, noSpecs, h):
        """
        get the peak of the spectrum, first getPeakHildebrand is used, if the spectrum is wider than 10 and makeDoubleCheck = True, also getPeakDescendingAve is used and the smaller one is taken!

        @parameter spectrum (numpy float64): (averaged, dealiased) raw data from MRR Raw data
        @parameter noSpecs (numpy float64):number of single spectras which belong to each average spectrum, usually 58* No of averaged spectra
        @paramter h, (int): height, for easier debugging
        @return - spectrum (numpy float64): masked(!) spectrum
        @return - qualiy (dict with array bool)
        """
        t = time.time()
        quality = dict()

        specLength = np.shape(spectrum)[-1]
        # get maxima of reduced spectra
        iMax = np.argmax(spectrum, axis=-1)
        iMaxFlat = np.ravel(iMax)
        # arrays don't work, so make them flat
        spectrumFlat = np.reshape(spectrum, (-1, specLength))

        if self.co["getPeak_method"] == "hilde":
            # get peak using Hildebrands method
            firstPeakMask = self._getPeakHildebrand(
                spectrumFlat, iMaxFlat, noSpecs, h)
        elif self.co["getPeak_method"] == "descAve":
            # get peak using Hildebrands method
            firstPeakMask = self._getPeakDescendingAve(spectrumFlat, iMaxFlat)
        else:
            raise ValueError("Unknown doubleCheckPreference: " +
                             self.co["getPeak_method"])

        peakMask = deepcopy(firstPeakMask)
        # look for wide peak and make a second check
        if self.co["getPeak_makeDoubleCheck"]:
            doubleCheck = np.sum(np.logical_not(
                firstPeakMask), axis=-1) > specLength * self.co["getPeak_makeDoubleCheck_minPeakWidth"]
            quality["veryWidePeakeUsedSecondPeakAlgorithm"] = doubleCheck
            if np.any(doubleCheck == True):
                #secondPeakMVeryWidePeakeUask = getPeakDescendingAve(spectrumFlat,iMaxFlat)
                secondPeakMask = np.zeros(np.shape(spectrumFlat), dtype=bool)
                if self.co["getPeak_method"] == "hilde":
                    # get peak using desc Average method
                    secondPeakMask[doubleCheck] = self._getPeakDescendingAve(
                        spectrumFlat[doubleCheck], iMaxFlat[doubleCheck])
                elif self.co["getPeak_method"] == "descAve":
                    # get peak using Hildebrands method
                    secondPeakMask[doubleCheck] = self._getPeakHildebrand(
                        spectrumFlat[doubleCheck], iMaxFlat[doubleCheck], noSpecs[doubleCheck], h)
                peakMask[doubleCheck] = firstPeakMask[doubleCheck] + \
                    secondPeakMask[doubleCheck]
        else:
            quality["veryWidePeakeUsedSecondPeakAlgorithm"] = np.zeros(
                specLength, dtype=bool)
        # only peaks which are at least 3 bins wide, remove the others
        tooThinn = np.sum(np.logical_not(peakMask), axis=-
                          1) < self.co["findPeak_minPeakWidth"]
        peakMask[tooThinn] = True
        quality["peakTooThinn"] = tooThinn * (np.sum(~peakMask, axis=-1) != 0)

        if self.co["debug"] > 0:
            print "runtime", time.time()-t, "s"
        # spectrum
        return np.reshape(peakMask, np.shape(spectrum)), quality["peakTooThinn"], quality["veryWidePeakeUsedSecondPeakAlgorithm"]

    # get the border indices belonging to the hildebrand limit

    def _getPeakHildebrand(self, dataFlat, iMax, noSpecs, h):
        """
        get the peak of the spectrum using Hildebrand algorithm. Note that this routine works
        'the other way around' than e.g. pamtra's or pyart's Hildebrand routine. I.e. we start
        with the full spectrum and remove the largest bins instead of starting with the 
        smallest values and adding larger ones. This is more robust for the MRR. also 
        getPeak_hildeExtraLimit works better for MRR than teh traditional threshold definition from HS74.

        @parameter dataFlat (numpy float64): flat spectrum from MRR Raw data
        @parameter iMax (numpy float64): vector containing indices of the maxima
        @parameter Nspec (numpy float64): number of spectra of each averaged spectrum

        @return - iPeakMin, iMax (int float64): edges of each spectrum
        """

        # first get the limit reflectivity
        limits = self._noiseHildebrand(dataFlat, noSpecs, h)
        maskHildebrand = np.ones(np.shape(dataFlat), dtype=bool)
        iPeakMax = deepcopy(iMax)
        iPeakMin = deepcopy(iMax)

        # not only uses extra limit, but also starts at the peak!, thus specturm is refolded around peak!

        # then get the edges of the peak as index of the spectrum
        for k in np.arange(iMax.shape[0]):
            # unmask the peak
            maskHildebrand[k, iMax[k]] = False

            spectrum = np.roll(dataFlat[k], -iMax[k])
            mask = np.roll(maskHildebrand[k], -iMax[k])
            # to the right
            for i in np.arange(1, dataFlat.shape[-1], 1):
                # unmask if above limit (=peak)
                if spectrum[i] > limits[k]*self.co["getPeak_hildeExtraLimit"]:
                    mask[i] = False
                # else stop
                else:
                    # unmask on last bin if between limits[k]*self.co["getPeak_hildeExtraLimit"] and limits[k], but stop in any case!
                    if spectrum[i] > limits[k]:
                        mask[i] = False
                    break
            # to the left
            for i in np.arange(dataFlat.shape[-1]-1, 0-1, -1):
                if spectrum[i] > limits[k]*self.co["getPeak_hildeExtraLimit"]:
                    mask[i] = False
                else:
                    if spectrum[i] > limits[k]:
                        mask[i] = False
                    break

            dataFlat[k] = np.roll(spectrum, iMax[k])
            maskHildebrand[k] = np.roll(mask, iMax[k])

        return maskHildebrand

    def _noiseHildebrand(self, dataFlat, noSpecs, h, flat=True):
        """
        #calculate the minimum reflectivity of the peak (or maximum of the noise) according to Hildebrand and Sekhon

        @parameter dataFlat (numpy masked array float64): flat spectrum from MRR Raw data
        @parameter Nspec (numpy float64): number of spectra of each averaged spectrum

        @return - limits (int float64): limit reflectivity of each spectrum
        """

        specLength = np.shape(dataFlat)[-1]
        if flat == False:
            dataShape = np.shape(dataFlat)[0]
            dataFlat = np.reshape(dataFlat, (-1, specLength))

        # sort the data
        dataFlat = np.ma.sort(dataFlat, axis=-1)

        # calculate all variances and means (that is cheaper than a loop!)
        # start with whole spectrum, then discard maximum, than second but next maximum etc.
        Dvar = np.zeros(dataFlat.shape)
        Dmean = np.zeros(dataFlat.shape)
        limits = np.zeros(np.shape(dataFlat[..., 0]))
        for i in np.arange(specLength-1, 1, -1):
            Dvar[..., i] = np.ma.var(dataFlat[..., 0:i], axis=-1)
            Dmean[..., i] = np.ma.mean(dataFlat[..., 0:i], axis=-1)
        # calculate the Hildebrand coefficient
        Dvar[Dvar == 0] = 0.0001
        Coefficient = ((Dmean**2) / Dvar)
        # check where hildebrands assumption is true
        for j in np.arange(np.shape(dataFlat)[0]):
            for i in np.arange(specLength-1, -1, -1):
                if Coefficient[j, i] >= noSpecs[j]:
                    limits[j] = dataFlat[j, i-1]
                    break

        if flat == False:
            limits = np.reshape(limits, (dataShape, self.co["noH"]))

        return limits

    def _getPeakDescendingAve(self, dataFlat, iMax):
        """
        get the peak of the spectrum
        function iterates through the _not_ size-sorted spectrum from the maximum to the left and to the right and stops as soon as the average stops decreasing.

        @parameter dataFlat (numpy float64): flat spectrum from MRR Raw data
        @parameter iMax (numpy float64): vector containing indices of the maxima

        @return - iPeakMin, iMax (int float64): edges of each spectrum
        """

        maskDescAve = np.ones(np.shape(dataFlat), dtype=bool)

        # iterate through spectras:
        for k in np.arange(iMax.shape[0]):
                # the rolling allow recognition also if 0 m/s is crossed
            rolledSpectrum = np.roll(dataFlat[k], -iMax[k])
            rolledMask = np.roll(maskDescAve[k], -iMax[k])
            meanRightOld = np.ma.mean(
                rolledSpectrum[1:self.co["getPeak_descAveCheckWidth"]+1])
            meanLeftOld = np.ma.mean(
                rolledSpectrum[-1:-(self.co["getPeak_descAveCheckWidth"]+1):-1])
            minMeanToBreak = self.co["getPeak_descAveMinMeanWeight"] * np.mean(
                np.sort(dataFlat[k])[0:self.co["getPeak_descAveCheckWidth"]])
            # unmask peak
            rolledMask[0] = False
            # to the right:
            for i in np.arange(1, dataFlat.shape[-1], 1):
                meanRight = np.ma.mean(
                    rolledSpectrum[i:i+self.co["getPeak_descAveCheckWidth"]])
                # is the average still decraesing?
                if meanRight <= meanRightOld or meanRight > minMeanToBreak:
                    rolledMask[i] = False
                    meanRightOld = meanRight
                else:
                    break
            # to the left
            for i in np.arange(dataFlat.shape[-1]-1, 0-1, -1):
                meanLeft = np.ma.mean(
                    rolledSpectrum[i:i-self.co["getPeak_descAveCheckWidth"]:-1])
                # is the average still decraesing?
                if meanLeft <= meanLeftOld or meanLeft > minMeanToBreak:
                    rolledMask[i] = False
                    meanLeftOld = meanLeft
                else:
                    break
            dataFlat[k] = np.roll(rolledSpectrum, iMax[k])
            maskDescAve[k] = np.roll(rolledMask, iMax[k])

        return maskDescAve

    def _fillInterpolatedPeakGaps(self, specMask):
        '''
        Interpolate gaps of specMask around 0 m/s between spectrumBorderMin and spectrumBorderMax in noH heights
        returns updated specMask and quality information
        '''
        quality = np.zeros(self._shape2D, dtype=bool)
        for h in xrange(1, self.co["noH"]):
            # the ones with peaks at both sides around 0 m/s!
            peaksAroundZero = (specMask[:, h-1, self.co["spectrumBorderMax"][h-1]-1] == False) * (
                specMask[:, h, self.co["spectrumBorderMin"][h]] == False)
            specMask[:, h, 0:self.co["spectrumBorderMin"]
                     [h]][peaksAroundZero] = False
            specMask[:, h-1, self.co["spectrumBorderMax"]
                     [h-1]:][peaksAroundZero] = False

            # the ones with peak at only one side,
            peaksAroundZeroHalfToLeft = (specMask[:, h-1, self.co["spectrumBorderMax"][h-1]-1] == True) * (
                specMask[:, h, self.co["spectrumBorderMin"][h]] == False)
            peaksAroundZeroHalfToLeftBMin = (peaksAroundZeroHalfToLeft * (
                self.rawSpectrum.data[:, h, 0:self.co["spectrumBorderMin"][h]] > self.specNoise3D[:, h, 0:self.co["spectrumBorderMin"][h]]).T).T
            peaksAroundZeroHalfToLeftBMax = (peaksAroundZeroHalfToLeft * (
                self.rawSpectrum.data[:, h-1, self.co["spectrumBorderMax"][h-1]:] > self.specNoise3D[:, h, self.co["spectrumBorderMax"][h-1]:]).T).T
            specMask[:, h, 0:self.co["spectrumBorderMin"]
                     [h]][peaksAroundZeroHalfToLeftBMin] = False
            specMask[:, h-1, self.co["spectrumBorderMax"]
                     [h-1]:][peaksAroundZeroHalfToLeftBMax] = False

            peaksAroundZeroHalfToRight = (specMask[:, h-1, self.co["spectrumBorderMax"][h-1]-1] == False) * (
                specMask[:, h, self.co["spectrumBorderMin"][h]] == True)
            peaksAroundZeroHalfToRightBMin = (peaksAroundZeroHalfToRight * (
                self.rawSpectrum.data[:, h, 0:self.co["spectrumBorderMin"][h]] > self.specNoise3D[:, h-1, 0:self.co["spectrumBorderMin"][h]]).T).T
            peaksAroundZeroHalfToRightBMax = (peaksAroundZeroHalfToRight * (
                self.rawSpectrum.data[:, h-1, self.co["spectrumBorderMax"][h-1]:] > self.specNoise3D[:, h-1, self.co["spectrumBorderMax"][h-1]:]).T).T
            specMask[:, h, 0:self.co["spectrumBorderMin"]
                     [h]][peaksAroundZeroHalfToRightBMin] = False
            specMask[:, h-1, self.co["spectrumBorderMax"][h-1]
                :][peaksAroundZeroHalfToRightBMax] = False

            quality[:, h] = quality[:, h-1] = peaksAroundZero + \
                peaksAroundZeroHalfToLeft + peaksAroundZeroHalfToRight

        return specMask, quality

    def _dealiaseSpectrum(self, rawSpectrum):
        '''
        dealiase Spectrum

        input rawSpectrum
        output extendSpectrum with 192 bins
        '''
        self.qual["severeProblemsDuringDA"] = np.zeros(
            self._shape2D, dtype=bool)

        # first locate peaks in raveld specturm
        self._allPeaks, self._allPeaksIndices, self._allPeaksMaxIndices, self._allPeaksVelMe, self._allPeaksHeight, self._allPeaksRefV, self._allPeaksZe = self._locatePeaks(
            rawSpectrum)

        # find one peaks and its veloci/heigth you trust
        self._trustedPeakNo, self._trustedPeakHeight, self._trustedPeakVel, self._trustedPeakHeightStart, self._trustedPeakHeightStop = self._getTrustedPeak(
            self._allPeaksZe, self._allPeaksVelMe, self._allPeaksRefV, self._allPeaksMaxIndices, self._allPeaksHeight)

        # now extend spectrum!
        extendedRawSpectrum = deepcopy(rawSpectrum.data)
        extendedRawSpectrum = np.concatenate((np.roll(
            extendedRawSpectrum, 1, axis=1), extendedRawSpectrum, np.roll(extendedRawSpectrum, -1, axis=1)), axis=2)

        # do not apply fo first range gates
        extendedRawSpectrum[:, 0, :self.co["widthSpectrum"]] = 0
        # and not to the last one
        extendedRawSpectrum[:, self.co["noH"] -
                            1, 2*self.co["widthSpectrum"]:] = 0
        extendedRawSpectrum = np.ma.masked_array(extendedRawSpectrum, True)

        # if wanted, save old values
        if self.co["dealiaseSpectrum_saveAlsoNonDealiased"] == True:
            self.specVel_noDA = deepcopy(self.specVel)
            self.specVel3D_noDA = deepcopy(self.specVel3D)
            self.specIndex_noDA = deepcopy(self.specIndex)
            self.no_v_noDA = deepcopy(self.no_v)

        # save new velocities
        self.specVel = np.array(list(self.co["nyqVel"] - self.co["widthSpectrum"]*self.co["nyqVdelta"])+list(
            self.co["nyqVel"])+list(self.co["nyqVel"] + self.co["widthSpectrum"]*self.co["nyqVdelta"]))
        self.specVel3D = np.zeros(np.shape(extendedRawSpectrum))
        self.specVel3D[:] = self.specVel
        self.specIndex = np.arange(3*self.no_v)
        self.no_v = self.no_v * 3

        # extend spectrum to 192 bins and unmask best fitting peaks
        extendedRawSpectrum = self._findHeightsForPeaks(extendedRawSpectrum, self._trustedPeakNo, self._trustedPeakVel, self._trustedPeakHeight,
                                                        self._trustedPeakHeightStart, self._trustedPeakHeightStop, self._allPeaks, self._allPeaksIndices, self._allPeaksVelMe, self._allPeaksHeight)

        if self.co["dealiaseSpectrum_makeCoherenceTest"]:
            # simple method to detect falsely folded peaks, works only for 1-2 outliers
            extendedRawSpectrum = self._deAlCoherence(extendedRawSpectrum)

        self.qual["spectrumIsDealiased"] = np.all(
            extendedRawSpectrum.mask[:, :, self.co["widthSpectrum"]:2*self.co["widthSpectrum"]] != rawSpectrum.mask[:, :], axis=-1)

        # still we don't want peaks at height 0,1,31
        extendedRawSpectrum.mask[:, self.co["completelyMaskedHeights"]] = True

        return extendedRawSpectrum

    def _locatePeaks(self, rawSpectrum):
        '''
        ravel rawSpectrum and try to find one peak per height

        returns time dictonaries with:
        allPeaks - time dictonary with lists of the spectral reflectivities for each peak
        allPeaksIndices - related indices
        allPeaksMaxIndices - time dictonary maximum of each peak
        allPeaksVelMe - first guess peak velocity based on the last bin
        allPeaksHeight - first guess peak height based on the last bin
        allPeaksRefV - expected velocity of each peak based on Ze according to theory
        allPeaksZe - time dictonary with lists of first guess Ze for each peak

        '''
        allPeaks = dict()
        allPeaksIndices = dict()
        allPeaksMaxIndices = dict()
        allPeaksVelMe = dict()
        allPeaksHeight = dict()
        allPeaksRefV = dict()
        allPeaksZe = dict()
        # get velocities of spectrum. we start negative, because first guess height is always defualt height of most right bin of peak
        velMe = np.array(list(
            self.co["nyqVel"] - self.co["widthSpectrum"]*self.co["nyqVdelta"])+list(self.co["nyqVel"]))

        for t in np.arange(self.no_t):
            completeSpectrum = self.rawSpectrum[t].ravel()

            # skip if there are no peaks in the timestep
            if np.all(completeSpectrum.mask) == True:
                if self.co["debug"] > 4:
                    '_locatePeaks: nothing to do at', t
                continue

            deltaH = self.H[t, 15] - self.H[t, 14]

            peaks = list()
            peaksIndices = list()
            peaksMaxIndices = list()
            peaksVelMe = list()
            peaksHeight = list()
            peaksVref = list()
            peaksZe = list()

            peakTmp = list()
            peakTmpInd = list()
<<<<<<< HEAD
            continue
          ZeTmp  = 1e18*(self.co["lamb"]**4*etaSumTmp/(np.pi**5*self.co["K2"]))
          
          #guess doppler velocity
          peakTmpSnowVel =  self.co['dealiaseSpectrum_Ze-vRelationSnowA'] * ZeTmp**self.co['dealiaseSpectrum_Ze-vRelationSnowB']
          peakTmpRainVel = self.co['dealiaseSpectrum_Ze-vRelationRainA'] * ZeTmp**self.co['dealiaseSpectrum_Ze-vRelationRainB']
          peakTmpRefVel = (peakTmpSnowVel + peakTmpRainVel)/2.

          #save other features
          peaksVref.append(peakTmpRefVel)
          peaks.append(peakTmp)
          peaksIndices.append(peakTmpInd)
          peaksStartIndices.append(peakTmpInd[0])
          peaksEndIndices.append(peakTmpInd[-1])
          
          peaksMaxIndices.append(np.argmax(peakTmp)+ii-len(peakTmp))
          peaksHeight.append(peakTmpHeight)
          peaksVelMe.append(np.sum((velMe[orgIndex[0]:orgIndex[-1]+1]*peakTmp))/np.sum(peakTmp))
          peaksZe.append(ZeTmp)            
          
          peakTmp = list()
          peakTmpInd = list()
          truncatingPeak = False
        #small peaks can show up again due to dealiasing, get rid of them:
        elif len(peakTmp)>0 and len(peakTmp)<self.co["findPeak_minPeakWidth"]:
          peakTmp = list()
          peakTmpInd = list()
          truncatingPeak = False
        #no peak
        else:
          continue
        
      #we want only ONE peak per range gate!
      if self.co["dealiaseSpectrum_maxOnePeakPerHeight"]:
        #get list with peaks, whcih are too much
        peaksTbd = self._maxOnePeakPerHeight(t,peaksStartIndices,peaksEndIndices,peaksZe)
        #remove them
        for peakTbd in np.sort(peaksTbd)[::-1]:
          peaks.pop(peakTbd)
          peaksIndices.pop(peakTbd)
          peaksMaxIndices.pop(peakTbd)
          peaksVelMe.pop(peakTbd)
          peaksHeight.pop(peakTbd)
          peaksVref.pop(peakTbd)
          peaksZe.pop(peakTbd)

      #if anything was found, save it
      if len(peaks) > 0:
        allPeaks[t] = peaks
        allPeaksIndices[t] = peaksIndices
        allPeaksMaxIndices[t] = peaksMaxIndices
        allPeaksVelMe[t] = peaksVelMe
        allPeaksHeight[t] = peaksHeight
        allPeaksRefV[t] = peaksVref
        allPeaksZe[t] = peaksZe
    #end for t
        
    return allPeaks, allPeaksIndices, allPeaksMaxIndices, allPeaksVelMe, allPeaksHeight, allPeaksRefV, allPeaksZe

  def _maxOnePeakPerHeight(self,t,peaksStartIndices,peaksEndIndices,peaksZe):
    '''
    some height will contain more than one peak, try to find them
    returns a list with peaks to be delteted
    '''
    
    peaksStartIndices = np.array(peaksStartIndices)
    peaksEndIndices = np.array(peaksEndIndices)
    peaksZeCopy = np.array(peaksZe)
    
    peaksTbd = list()
    
    for pp,peakStart in enumerate(peaksStartIndices):
      deletePeaks = False
      if peakStart == -9999: continue #peak has been deleted
      followingPeaks = (peaksStartIndices>=peakStart) *  (peaksStartIndices < peakStart+(1.5*self.co["widthSpectrum"]))
      if (np.sum(followingPeaks) >= 3):
        #if you have three peaks so close together it is cristal clear:
        deletePeaks = True
      elif (np.sum(followingPeaks) == 2):
        #if you have only two they must be close together
        secondPeak = np.where(followingPeaks)[0][1]
        deletePeaks = (peaksEndIndices[secondPeak] - peakStart < self.co["widthSpectrum"]/2.)
      if deletePeaks == True :

        Indices = np.where(followingPeaks)[0][0:3] #don't consider more than 3! the rest is hopefully caught by next loop!
        smallestZe = Indices[np.argmin(peaksZeCopy[Indices])]
        peaksTbd.append(smallestZe)

        #these are needed for the loop, so they are only masked, not deleted
        peaksStartIndices[peaksTbd[-1]]=-9999
        peaksEndIndices[peaksTbd[-1]] = -9999
        peaksZeCopy[peaksTbd[-1]] = 9999
            
    return peaksTbd

  def  _getTrustedPeak(self,allPeaksZe,allPeaksVelMe,allPeaksRefV,allPeaksMaxIndices,allPeaksHeight):
    '''
    find heigth and position of most trustfull peak
    
    allPeaksZe - time dictonary with lists of first guess Ze for each peak
    allPeaksVelMe - first guess peak velocity based on the last bin
    allPeaksRefV - expected velocity of each peak based on Ze according to theory
    allPeaksMaxIndices - time dictonary maximum of each peak
    allPeaksHeight - first guess peak height based on the last bin
    
    returns 1D time  arrays
    trustedPeakNo - no of trusted peaks (starting at bottom)
    trustedPeakHeight - estimated height
    trustedPeakVel - -estimated velocity
    trustedPeakHeightStart, trustedPeakHeightStop - start and stop indices from 0:192 range
    '''
    trustedPeakHeight = np.zeros(self.no_t,dtype=int)
    trustedPeakVel = np.zeros(self.no_t)
    trustedPeakNo = np.ones(self.no_t,dtype=int)*-9999
    trustedPeakHeightStart = np.zeros(self.no_t,dtype=int)
    trustedPeakHeightStop = np.zeros(self.no_t,dtype=int)
    for t in np.arange(self.no_t):
      #now process the found peaks
      if t in self._allPeaks.keys():
        
        #the trusted peak needs a certain minimal reflectivity to avoid confusion by interference etc, get the minimum threshold
        averageZe = np.sum(allPeaksZe[t])/float(len(allPeaksZe[t]))
        minZe = quantile(self._allPeaksZe[t], self.co['dealiaseSpectrum_trustedPeakminZeQuantile'])
        
        
        peaksVelMe = np.array(allPeaksVelMe[t])
        peaksVels = np.array([peaksVelMe+self.co["nyqVdelta"]*self.co["widthSpectrum"],peaksVelMe,peaksVelMe-self.co["nyqVdelta"]*self.co["widthSpectrum"]])
        refVels = np.array([allPeaksRefV[t],allPeaksRefV[t],allPeaksRefV[t]])
        #this difference between real velocity (thee different ones are tried: dealaisisnmg up, static or down) and expected Ze based velocityhas to be minimum to find trusted peak
        diffs = np.abs(peaksVels - refVels)

        #mask small peaks, peaks which are in the firt processed range gate and peaks which are in self.co["dealiaseSpectrum_heightsWithInterference"] (e.g. disturbed by interference)
        diffs = np.ma.masked_array(diffs,[allPeaksZe[t]<=minZe]*3)
        tripplePeaksMaxIndices = np.array(3*[allPeaksMaxIndices[t]])
        #the first used height is a bit special, often peaks are incomplete,try to catch them to avoid trust them
        diffs = np.ma.masked_array(diffs,(tripplePeaksMaxIndices >= self.co["firstUsedHeight"]*self.co["widthSpectrum"])*(tripplePeaksMaxIndices < self.co["firstUsedHeight"]*(self.co["widthSpectrum"]*1.5)))
        #now mask all other peaks which are found unlikely
        for hh in self.co["dealiaseSpectrum_heightsWithInterference"]+self.co["completelyMaskedHeights"]:
          diffs = np.ma.masked_array(diffs,(tripplePeaksMaxIndices >= hh*self.co["widthSpectrum"])*(tripplePeaksMaxIndices < (hh+1)*self.co["widthSpectrum"]))
        
        #if we managed to mask all peaks, we have no choice but taking all
        if np.all(diffs.mask==True):
          diffs.mask[:] = False
          if self.co["debug"]>4 : print "managed to mask all peaks at "+ str(t) +" while trying to find most trustfull one during dealiasing."
          
        #the minimum velocity difference tells wehther dealiasing goes up, down or is not applied  
        UpOrDn = np.ma.argmin(np.ma.min(diffs,axis=1))
        #get paramters for trusted peaks
        trustedPeakNo[t] = np.ma.argmin(diffs[UpOrDn])
        trustedPeakHeight[t] = allPeaksHeight[t][trustedPeakNo[t]] + UpOrDn-1 # -1 to ensure that updraft is negative now!!
        trustedPeakSpecShift = trustedPeakHeight[t]*self.co["widthSpectrum"] - self.co["widthSpectrum"]
        trustedPeakVel[t] = peaksVels[UpOrDn][trustedPeakNo[t]]
                                                              #transform back to height related spectrum
        #in dimension of 0:192                                                                #spectrum is extended to the left
        trustedPeakHeightIndices= (np.array(self._allPeaksIndices[t][trustedPeakNo[t]])-trustedPeakSpecShift)[[0,-1]]
        trustedPeakHeightStart[t] = trustedPeakHeightIndices[0]
        trustedPeakHeightStop[t]  = trustedPeakHeightIndices[-1]          
        
    return trustedPeakNo, trustedPeakHeight, trustedPeakVel, trustedPeakHeightStart, trustedPeakHeightStop

  def _findHeightsForPeaks(self,extendedRawSpectrum,trustedPeakNo,trustedPeakVel,trustedPeakHeight,trustedPeakHeightStart,trustedPeakHeightStop,allPeaks, allPeaksIndices, allPeaksVelMe, allPeaksHeight):
    '''
    try to find the height of each peak by starting at the trusted peak
    extendedRawSpectrum - extended to 192 bins, returned with new, dealiased mask
    trustedPeakNo - trusted peak number of all peaks in time step
    trustedPeakVel - most liekely velocity
    trustedPeakHeight - most likely height
    trustedPeakHeightStart, trustedPeakHeightStop - start/stop of peaks
    allPeaks - time dictonary with lists of the spectral reflectivities for each peak
    allPeaksIndices - related indices
    allPeaksVelMe - first guess peak velocity based on the last bin
    allPeaksHeight - first guess peak height based on the last bin
    '''
    for t in np.arange(self.no_t):
      if t in self._allPeaks.keys():
        extendedRawSpectrum[t,trustedPeakHeight[t], trustedPeakHeightStart[t]:trustedPeakHeightStop[t]+1].mask = False
        
        
        peaksVelMe = np.array(allPeaksVelMe[t])
        #get all three possible velocities
        peaksVels = np.array([peaksVelMe+self.co["nyqVdelta"]*self.co["widthSpectrum"],peaksVelMe,peaksVelMe-self.co["nyqVdelta"]*self.co["widthSpectrum"]])
        
        formerPeakVel = trustedPeakVel[t]
        #loop through all peaks, starting at the trusted one
        for jj in range(trustedPeakNo[t]-1,-1,-1)+range(trustedPeakNo[t]+1,len(allPeaks[t])):
          #To combine ascending and descending loop in one:
          if jj == trustedPeakNo[t]+1: formerPeakVel = trustedPeakVel[t]
          #go up, stay or down? for which option fifference to former (trusted) peaks is smallest.
          UpOrDn = np.argmin(np.abs(peaksVels[:,jj] - formerPeakVel))
          #change height, indices and velocity accordingly
          thisPeakHeight = allPeaksHeight[t][jj] + UpOrDn-1
          if thisPeakHeight not in range(self.co["noH"]):
            warnings.warn('Dealiasing failed! peak boundaries excced max/min height. time step '+str(t)+', peak number '+ str(jj)+', tried to put at height '+ str(thisPeakHeight))
            self.qual["severeProblemsDuringDA"][t] = True
	    continue
          thisPeakSpecShift = thisPeakHeight*self.co["widthSpectrum"] - self.co["widthSpectrum"]
          thisPeakVel = peaksVels[UpOrDn][jj]
          thisPeakHeightIndices = np.array(allPeaksIndices[t][jj])-thisPeakSpecShift
          if np.any(thisPeakHeightIndices<0) or np.any(thisPeakHeightIndices>=3*self.co["widthSpectrum"]):
            warnings.warn('Dealiasing failed! peak boundaries fall out of spectrum. time step '+str(t)+', peak number '+ str(jj)+', most likely at height '+ str(thisPeakHeight))
            self.qual["severeProblemsDuringDA"][t] = True
            
          #check whether there is already a peak in the found height!
          if np.all(extendedRawSpectrum[t,thisPeakHeight].mask==True):
            if thisPeakHeight>= self.co["noH"] or thisPeakHeight<0:
              warnings.warn('Dealiasing reached max/min height... time step '+str(t)+', peak number '+ str(jj)+', most likely at height '+ str(thisPeakHeight))
              self.qual["severeProblemsDuringDA"][t] = True
              continue
            #only if there is no peak yet!!
            extendedRawSpectrum[t,thisPeakHeight,thisPeakHeightIndices[0]:thisPeakHeightIndices[-1]+1].mask = False
            formerPeakVel = thisPeakVel
          #if there is already a peak in the height, repeat the process, but take the second likely height/velocity
          else:
            if self.co["debug"]>4: print 'DA: there is already a peak in found height, take second choice', t,jj,thisPeakHeight,trustedPeakNo[t],trustedPeakHeight
            #otherwise take second choice!
            formerPeakVelList = np.array([formerPeakVel]*3)
            formerPeakVelList[UpOrDn] = 1e10 #make extremely big
            UpOrDn2 = np.ma.argmin(np.abs(peaksVels[:,jj] - formerPeakVelList))
            thisPeakHeight = allPeaksHeight[t][jj] + UpOrDn2-1
	    if thisPeakHeight not in range(self.co["noH"]):
	      warnings.warn('Dealiasing step 2 failed! peak boundaries excced max/min height. time step '+str(t)+', peak number '+ str(jj)+', tried to put at height '+ str(thisPeakHeight))
	      self.qual["severeProblemsDuringDA"][t] = True        
	      continue
            thisPeakSpecShift = thisPeakHeight*self.co["widthSpectrum"] - self.co["widthSpectrum"]
            thisPeakVel = peaksVels[UpOrDn2][jj]
            thisPeakHeightIndices = np.array(allPeaksIndices[t][jj])-thisPeakSpecShift
            if np.any(thisPeakHeightIndices<0) or np.any(thisPeakHeightIndices>=3*self.co["widthSpectrum"]):
              warnings.warn('Dealiasing step 2 failed! peak boundaries fall out of spectrum. time step '+str(t)+', peak number '+ str(jj)+', most likely at height '+ str(thisPeakHeight))
              self.qual["severeProblemsDuringDA"][t] = True
            if thisPeakHeight>= self.co["noH"] or thisPeakHeight<0:
              warnings.warn('Dealiasing reached max/min height... time step '+str(t)+', peak number '+ str(jj)+', most likely at height '+ str(thisPeakHeight))
              self.qual["severeProblemsDuringDA"][t] = True
              continue
            #check again whether there is already a peak in the spectrum
            if np.all(extendedRawSpectrum[t,thisPeakHeight].mask==True):
              #next try
              extendedRawSpectrum[t,thisPeakHeight,thisPeakHeightIndices[0]:thisPeakHeightIndices[-1]+1].mask = False
              formerPeakVel = thisPeakVel
            #if yes, give up
            else:
              warnings.warn('Could not find height of peak! time step '+str(t)+', peak number '+ str(jj)+', most likely at height '+ str(thisPeakHeight))   
              self.qual["severeProblemsDuringDA"][t] = True
    
    
    return extendedRawSpectrum
=======
            peaksStartIndices = list()
            peaksEndIndices = list()
            truncatingPeak = False

            # go through all bins
            for ii, spec in enumerate(completeSpectrum):
                # found peak!
                withinPeak = (completeSpectrum.mask[ii] == False) and (
                    truncatingPeak == False)
                if withinPeak:
                    peakTmp.append(spec)
                    peakTmpInd.append(ii)
                    # if the peak length is now larger than the raw spectrum width, then this peak has
                    # wrapped around the entire width. Flag will cause the peak to be split in two, because
                    # the next step within the loop through completeSpectrum will have withinPeak False.
                    if len(peakTmp) >= self.co["widthSpectrum"]:
                        truncatingPeak = True
                        warnings.warn('Truncated peak early. Masked area has wrapped around spectrum width at ' +
                                      'timestemp ' + str(t) + ', bin number ' + str(ii))
                # 3found no peak, but teh last one has to be processed
                elif len(peakTmp) >= self.co["findPeak_minPeakWidth"]:
                    # get the height of the LAST entry of the peak, uses int division // !
                    peakTmpHeight = peakTmpInd[-1]//self.co["widthSpectrum"]

                    # reconstruct the non folded indices shifted by 64! since peakTmpInd[-1] is reference
                    orgIndex = np.arange(peakTmpInd[-1] % self.co["widthSpectrum"]-len(
                        peakTmpInd), peakTmpInd[-1] % self.co["widthSpectrum"])+1+self.co["widthSpectrum"]

                    # calculate a first guess Ze
                    etaSumTmp = np.sum(
                        peakTmp * np.array((self.co["mrrCalibConst"] * (peakTmpHeight**2 * deltaH)) / (1e20), dtype=float))
                    # in rare cases, Ze is below Zero, maybey since the wrong peak is examined?
                    if etaSumTmp <= 0:
                        warnings.warn('negative (linear) Ze occured during dealiasing, peak removed at timestep '+str(
                            t)+', bin number ' + str(ii)+', most likely at height ' + str(peakTmpHeight))
                        self.qual["severeProblemsDuringDA"][t,
                                                            peakTmpHeight] = True
                        peakTmp = list()
                        peakTmpInd = list()
                        continue
                    ZeTmp = 1e18*(self.co["lamb"]**4 *
                                  etaSumTmp/(np.pi**5*self.co["K2"]))

                    # guess doppler velocity
                    peakTmpSnowVel = self.co['dealiaseSpectrum_Ze-vRelationSnowA'] * \
                        ZeTmp**self.co['dealiaseSpectrum_Ze-vRelationSnowB']
                    peakTmpRainVel = self.co['dealiaseSpectrum_Ze-vRelationRainA'] * \
                        ZeTmp**self.co['dealiaseSpectrum_Ze-vRelationRainB']
                    peakTmpRefVel = (peakTmpSnowVel + peakTmpRainVel)/2.

                    # save other features
                    peaksVref.append(peakTmpRefVel)
                    peaks.append(peakTmp)
                    peaksIndices.append(peakTmpInd)
                    peaksStartIndices.append(peakTmpInd[0])
                    peaksEndIndices.append(peakTmpInd[-1])

                    peaksMaxIndices.append(np.argmax(peakTmp)+ii-len(peakTmp))
                    peaksHeight.append(peakTmpHeight)
                    peaksVelMe.append(
                        np.sum((velMe[orgIndex[0]:orgIndex[-1]+1]*peakTmp))/np.sum(peakTmp))
                    peaksZe.append(ZeTmp)

                    peakTmp = list()
                    peakTmpInd = list()
                    truncatingPeak = False
                # small peaks can show up again due to dealiasing, get rid of them:
                elif len(peakTmp) > 0 and len(peakTmp) < self.co["findPeak_minPeakWidth"]:
                    peakTmp = list()
                    peakTmpInd = list()
                    truncatingPeak = False
                # no peak
                else:
                    continue

            # we want only ONE peak per range gate!
            if self.co["dealiaseSpectrum_maxOnePeakPerHeight"]:
                # get list with peaks, whcih are too much
                peaksTbd = self._maxOnePeakPerHeight(
                    t, peaksStartIndices, peaksEndIndices, peaksZe)
                # remove them
                for peakTbd in np.sort(peaksTbd)[::-1]:
                    peaks.pop(peakTbd)
                    peaksIndices.pop(peakTbd)
                    peaksMaxIndices.pop(peakTbd)
                    peaksVelMe.pop(peakTbd)
                    peaksHeight.pop(peakTbd)
                    peaksVref.pop(peakTbd)
                    peaksZe.pop(peakTbd)

            # if anything was found, save it
            if len(peaks) > 0:
                allPeaks[t] = peaks
                allPeaksIndices[t] = peaksIndices
                allPeaksMaxIndices[t] = peaksMaxIndices
                allPeaksVelMe[t] = peaksVelMe
                allPeaksHeight[t] = peaksHeight
                allPeaksRefV[t] = peaksVref
                allPeaksZe[t] = peaksZe
        # end for t

        return allPeaks, allPeaksIndices, allPeaksMaxIndices, allPeaksVelMe, allPeaksHeight, allPeaksRefV, allPeaksZe

    def _maxOnePeakPerHeight(self, t, peaksStartIndices, peaksEndIndices, peaksZe):
        '''
        some height will contain more than one peak, try to find them
        returns a list with peaks to be delteted
        '''

        peaksStartIndices = np.array(peaksStartIndices)
        peaksEndIndices = np.array(peaksEndIndices)
        peaksZeCopy = np.array(peaksZe)

        peaksTbd = list()

        for pp, peakStart in enumerate(peaksStartIndices):
            deletePeaks = False
            if peakStart == -9999:
                continue  # peak has been deleted
            followingPeaks = (peaksStartIndices >= peakStart) * \
                (peaksStartIndices < peakStart+(1.5*self.co["widthSpectrum"]))
            if (np.sum(followingPeaks) >= 3):
                # if you have three peaks so close together it is cristal clear:
                deletePeaks = True
            elif (np.sum(followingPeaks) == 2):
                # if you have only two they must be close together
                secondPeak = np.where(followingPeaks)[0][1]
                deletePeaks = (
                    peaksEndIndices[secondPeak] - peakStart < self.co["widthSpectrum"]/2.)
            if deletePeaks == True:

                # don't consider more than 3! the rest is hopefully caught by next loop!
                Indices = np.where(followingPeaks)[0][0:3]
                smallestZe = Indices[np.argmin(peaksZeCopy[Indices])]
                peaksTbd.append(smallestZe)

                # these are needed for the loop, so they are only masked, not deleted
                peaksStartIndices[peaksTbd[-1]] = -9999
                peaksEndIndices[peaksTbd[-1]] = -9999
                peaksZeCopy[peaksTbd[-1]] = 9999

        return peaksTbd

    def _getTrustedPeak(self, allPeaksZe, allPeaksVelMe, allPeaksRefV, allPeaksMaxIndices, allPeaksHeight):
        '''
        find heigth and position of most trustfull peak

        allPeaksZe - time dictonary with lists of first guess Ze for each peak
        allPeaksVelMe - first guess peak velocity based on the last bin
        allPeaksRefV - expected velocity of each peak based on Ze according to theory
        allPeaksMaxIndices - time dictonary maximum of each peak
        allPeaksHeight - first guess peak height based on the last bin

        returns 1D time  arrays
        trustedPeakNo - no of trusted peaks (starting at bottom)
        trustedPeakHeight - estimated height
        trustedPeakVel - -estimated velocity
        trustedPeakHeightStart, trustedPeakHeightStop - start and stop indices from 0:192 range
        '''
        trustedPeakHeight = np.zeros(self.no_t, dtype=int)
        trustedPeakVel = np.zeros(self.no_t)
        trustedPeakNo = np.ones(self.no_t, dtype=int)*-9999
        trustedPeakHeightStart = np.zeros(self.no_t, dtype=int)
        trustedPeakHeightStop = np.zeros(self.no_t, dtype=int)
        for t in np.arange(self.no_t):
            # now process the found peaks
            if t in self._allPeaks.keys():

                # the trusted peak needs a certain minimal reflectivity to avoid confusion by interference etc, get the minimum threshold
                averageZe = np.sum(allPeaksZe[t])/float(len(allPeaksZe[t]))
                minZe = quantile(
                    self._allPeaksZe[t], self.co['dealiaseSpectrum_trustedPeakminZeQuantile'])

                peaksVelMe = np.array(allPeaksVelMe[t])
                peaksVels = np.array([peaksVelMe+self.co["nyqVdelta"]*self.co["widthSpectrum"],
                                      peaksVelMe, peaksVelMe-self.co["nyqVdelta"]*self.co["widthSpectrum"]])
                refVels = np.array(
                    [allPeaksRefV[t], allPeaksRefV[t], allPeaksRefV[t]])
                # this difference between real velocity (thee different ones are tried: dealaisisnmg up, static or down) and expected Ze based velocityhas to be minimum to find trusted peak
                diffs = np.abs(peaksVels - refVels)

                # mask small peaks, peaks which are in the firt processed range gate and peaks which are in self.co["dealiaseSpectrum_heightsWithInterference"] (e.g. disturbed by interference)
                diffs = np.ma.masked_array(diffs, [allPeaksZe[t] <= minZe]*3)
                tripplePeaksMaxIndices = np.array(3*[allPeaksMaxIndices[t]])
                # the first used height is a bit special, often peaks are incomplete,try to catch them to avoid trust them
                diffs = np.ma.masked_array(diffs, (tripplePeaksMaxIndices >= self.co["firstUsedHeight"]*self.co["widthSpectrum"])*(
                    tripplePeaksMaxIndices < self.co["firstUsedHeight"]*(self.co["widthSpectrum"]*1.5)))
                # now mask all other peaks which are found unlikely
                for hh in self.co["dealiaseSpectrum_heightsWithInterference"]+self.co["completelyMaskedHeights"]:
                    diffs = np.ma.masked_array(diffs, (tripplePeaksMaxIndices >= hh*self.co["widthSpectrum"])*(
                        tripplePeaksMaxIndices < (hh+1)*self.co["widthSpectrum"]))

                # if we managed to mask all peaks, we have no choice but taking all
                if np.all(diffs.mask == True):
                    diffs.mask[:] = False
                    if self.co["debug"] > 4:
                        print "managed to mask all peaks at " + str(t) + " while trying to find most trustfull one during dealiasing."

                # the minimum velocity difference tells wehther dealiasing goes up, down or is not applied
                UpOrDn = np.ma.argmin(np.ma.min(diffs, axis=1))
                # get paramters for trusted peaks
                trustedPeakNo[t] = np.ma.argmin(diffs[UpOrDn])
                # -1 to ensure that updraft is negative now!!
                trustedPeakHeight[t] = allPeaksHeight[t][trustedPeakNo[t]] + UpOrDn-1
                trustedPeakSpecShift = trustedPeakHeight[t] * \
                    self.co["widthSpectrum"] - self.co["widthSpectrum"]
                trustedPeakVel[t] = peaksVels[UpOrDn][trustedPeakNo[t]]
                # transform back to height related spectrum
                # in dimension of 0:192                                                                #spectrum is extended to the left
                trustedPeakHeightIndices = (np.array(
                    self._allPeaksIndices[t][trustedPeakNo[t]])-trustedPeakSpecShift)[[0, -1]]
                trustedPeakHeightStart[t] = trustedPeakHeightIndices[0]
                trustedPeakHeightStop[t] = trustedPeakHeightIndices[-1]

        return trustedPeakNo, trustedPeakHeight, trustedPeakVel, trustedPeakHeightStart, trustedPeakHeightStop

    def _findHeightsForPeaks(self, extendedRawSpectrum, trustedPeakNo, trustedPeakVel, trustedPeakHeight, trustedPeakHeightStart, trustedPeakHeightStop, allPeaks, allPeaksIndices, allPeaksVelMe, allPeaksHeight):
        '''
        try to find the height of each peak by starting at the trusted peak
        extendedRawSpectrum - extended to 192 bins, returned with new, dealiased mask
        trustedPeakNo - trusted peak number of all peaks in time step
        trustedPeakVel - most liekely velocity
        trustedPeakHeight - most likely height
        trustedPeakHeightStart, trustedPeakHeightStop - start/stop of peaks
        allPeaks - time dictonary with lists of the spectral reflectivities for each peak
        allPeaksIndices - related indices
        allPeaksVelMe - first guess peak velocity based on the last bin
        allPeaksHeight - first guess peak height based on the last bin
        '''
        for t in np.arange(self.no_t):
            if t in self._allPeaks.keys():
                extendedRawSpectrum[t, trustedPeakHeight[t],
                                    trustedPeakHeightStart[t]:trustedPeakHeightStop[t]+1].mask = False

                peaksVelMe = np.array(allPeaksVelMe[t])
                # get all three possible velocities
                peaksVels = np.array([peaksVelMe+self.co["nyqVdelta"]*self.co["widthSpectrum"],
                                      peaksVelMe, peaksVelMe-self.co["nyqVdelta"]*self.co["widthSpectrum"]])

                formerPeakVel = trustedPeakVel[t]
                # loop through all peaks, starting at the trusted one
                for jj in range(trustedPeakNo[t]-1, -1, -1)+range(trustedPeakNo[t]+1, len(allPeaks[t])):
                    # To combine ascending and descending loop in one:
                    if jj == trustedPeakNo[t]+1:
                        formerPeakVel = trustedPeakVel[t]
                    # go up, stay or down? for which option fifference to former (trusted) peaks is smallest.
                    UpOrDn = np.argmin(
                        np.abs(peaksVels[:, jj] - formerPeakVel))
                    # change height, indices and velocity accordingly
                    thisPeakHeight = allPeaksHeight[t][jj] + UpOrDn-1
                    if thisPeakHeight not in range(self.co["noH"]):
                        warnings.warn('Dealiasing failed! peak boundaries excced max/min height. time step '+str(
                            t)+', peak number ' + str(jj)+', tried to put at height ' + str(thisPeakHeight))
                        self.qual["severeProblemsDuringDA"][t] = True
                        continue
                    thisPeakSpecShift = thisPeakHeight * \
                        self.co["widthSpectrum"] - self.co["widthSpectrum"]
                    thisPeakVel = peaksVels[UpOrDn][jj]
                    thisPeakHeightIndices = np.array(
                        allPeaksIndices[t][jj])-thisPeakSpecShift
                    if np.any(thisPeakHeightIndices < 0) or np.any(thisPeakHeightIndices >= 3*self.co["widthSpectrum"]):
                        warnings.warn('Dealiasing failed! peak boundaries fall out of spectrum. time step '+str(
                            t)+', peak number ' + str(jj)+', most likely at height ' + str(thisPeakHeight))
                        self.qual["severeProblemsDuringDA"][t] = True

                    # check whether there is already a peak in the found height!
                    if np.all(extendedRawSpectrum[t, thisPeakHeight].mask == True):
                        if thisPeakHeight >= self.co["noH"] or thisPeakHeight < 0:
                            warnings.warn('Dealiasing reached max/min height... time step '+str(
                                t)+', peak number ' + str(jj)+', most likely at height ' + str(thisPeakHeight))
                            self.qual["severeProblemsDuringDA"][t] = True
                            continue
                        # only if there is no peak yet!!
                        extendedRawSpectrum[t, thisPeakHeight, thisPeakHeightIndices[0]
                            :thisPeakHeightIndices[-1]+1].mask = False
                        formerPeakVel = thisPeakVel
                    # if there is already a peak in the height, repeat the process, but take the second likely height/velocity
                    else:
                        if self.co["debug"] > 4:
                            print 'DA: there is already a peak in found height, take second choice', t, jj, thisPeakHeight, trustedPeakNo[t], trustedPeakHeight
                        # otherwise take second choice!
                        formerPeakVelList = np.array([formerPeakVel]*3)
                        formerPeakVelList[UpOrDn] = 1e10  # make extremely big
                        UpOrDn2 = np.ma.argmin(
                            np.abs(peaksVels[:, jj] - formerPeakVelList))
                        thisPeakHeight = allPeaksHeight[t][jj] + UpOrDn2-1
                        if thisPeakHeight not in range(self.co["noH"]):
                            warnings.warn('Dealiasing step 2 failed! peak boundaries excced max/min height. time step '+str(
                                t)+', peak number ' + str(jj)+', tried to put at height ' + str(thisPeakHeight))
                            self.qual["severeProblemsDuringDA"][t] = True
                            continue
                        thisPeakSpecShift = thisPeakHeight * \
                            self.co["widthSpectrum"] - self.co["widthSpectrum"]
                        thisPeakVel = peaksVels[UpOrDn2][jj]
                        thisPeakHeightIndices = np.array(
                            allPeaksIndices[t][jj])-thisPeakSpecShift
                        if np.any(thisPeakHeightIndices < 0) or np.any(thisPeakHeightIndices >= 3*self.co["widthSpectrum"]):
                            warnings.warn('Dealiasing step 2 failed! peak boundaries fall out of spectrum. time step '+str(
                                t)+', peak number ' + str(jj)+', most likely at height ' + str(thisPeakHeight))
                            self.qual["severeProblemsDuringDA"][t] = True
                        if thisPeakHeight >= self.co["noH"] or thisPeakHeight < 0:
                            warnings.warn('Dealiasing reached max/min height... time step '+str(
                                t)+', peak number ' + str(jj)+', most likely at height ' + str(thisPeakHeight))
                            self.qual["severeProblemsDuringDA"][t] = True
                            continue
                        # check again whether there is already a peak in the spectrum
                        if np.all(extendedRawSpectrum[t, thisPeakHeight].mask == True):
                            # next try
                            extendedRawSpectrum[t, thisPeakHeight, thisPeakHeightIndices[0]
                                :thisPeakHeightIndices[-1]+1].mask = False
                            formerPeakVel = thisPeakVel
                        # if yes, give up
                        else:
                            warnings.warn('Could not find height of peak! time step '+str(
                                t)+', peak number ' + str(jj)+', most likely at height ' + str(thisPeakHeight))
                            self.qual["severeProblemsDuringDA"][t] = True

        return extendedRawSpectrum

    def _deAlCoherence(self, newSpectrum):
        '''
        make sure no weired foldings happend by looking for big jumps in the height-averaged velocity
        if two jumps very closely together (<=3 peaks inbetween) are found, teh peaks inbetween are corrected
        can make it worse if dealiasing produces zig-zag patterns.

        '''
        self.qual["DAdirectionCorrectedByCoherenceTest"] = np.zeros(
            self._shape2D, dtype=bool)
        meanVelocity = np.ma.average(np.ma.sum(
            newSpectrum*self.specVel, axis=-1)/np.ma.sum(newSpectrum, axis=-1), axis=-1)

        velDiffs = np.diff(meanVelocity)

        # find velocity jumps
        velDiffsBig = np.where(
            velDiffs > self.co["dealiaseSpectrum_makeCoherenceTest_velocityThreshold"])[0]
        velDiffsSmall = np.where(
            velDiffs < -self.co["dealiaseSpectrum_makeCoherenceTest_velocityThreshold"])[0]

        # check whether there is an opposite one close by and collect time steps to be refolded
        foldUp = list()
        for ll in velDiffsBig:
            if ll+1 in velDiffsSmall:
                foldUp.append(ll+1)
                continue
            if ll+2 in velDiffsSmall:
                foldUp.append(ll+1)
                foldUp.append(ll+2)
                continue
            if ll+3 in velDiffsSmall:
                foldUp.append(ll+1)
                foldUp.append(ll+2)
                foldUp.append(ll+3)

        updatedSpectrumMask = deepcopy(newSpectrum.mask)

        for tt in foldUp:
            updatedSpectrumMask[tt] = np.roll(updatedSpectrumMask[tt].ravel(
            ), 2 * self.co["widthSpectrum"]).reshape((self.co["noH"], 3*self.co["widthSpectrum"]))
            # avoid that something is folded into the highest range gate
            updatedSpectrumMask[tt, 0, :2*self.co["widthSpectrum"]] = True
            self.qual["DAdirectionCorrectedByCoherenceTest"][tt, :] = True
        if self.co["debug"] > 4:
            print 'coherenceTest corrected dealiasing upwards:', foldUp

        newSpectrum = np.ma.masked_array(newSpectrum.data, updatedSpectrumMask)

        # now the same for the other folding direction
        meanVelocity = np.ma.average(np.ma.sum(
            newSpectrum*self.specVel, axis=-1)/np.ma.sum(newSpectrum, axis=-1), axis=-1)

        velDiffs = np.diff(meanVelocity)

        # find very big differences
        velDiffsBig = np.where(
            velDiffs > self.co["dealiaseSpectrum_makeCoherenceTest_velocityThreshold"])[0]
        velDiffsSmall = np.where(
            velDiffs < -self.co["dealiaseSpectrum_makeCoherenceTest_velocityThreshold"])[0]

        foldDn = list()
        # check whether there is an opposite one close by and collect time steps to be refolded
        for ll in velDiffsSmall:
            if ll+1 in velDiffsBig:
                foldDn.append(ll+1)
                continue
            if ll+2 in velDiffsBig:
                foldDn.append(ll+1)
                foldDn.append(ll+2)
                continue
            if ll+3 in velDiffsBig:
                foldDn.append(ll+1)
                foldDn.append(ll+2)
                foldDn.append(ll+2)

        updatedSpectrumMask = deepcopy(newSpectrum.mask)
        # change all peaks accordingly
        for tt in foldDn:
            # roll the mask!
            updatedSpectrumMask[tt] = np.roll(updatedSpectrumMask[tt].ravel(
            ), -2*self.co["widthSpectrum"]).reshape((self.co["noH"], 3*self.co["widthSpectrum"]))
            # avoid that something is folded into the lowest range gate
            updatedSpectrumMask[tt, -1, -2*self.co["widthSpectrum"]:] = True
            self.qual["DAdirectionCorrectedByCoherenceTest"][tt, :] = True
        if self.co["debug"] > 4:
            print 'coherenceTest corrected dealiasing Donwards:', foldDn

        newSpectrum = np.ma.masked_array(newSpectrum.data, updatedSpectrumMask)

        # this method is very incompelte, so save still odd looking peaks in the quality mask:
        # first, collect all height which should be treated, we don't want to find jumps of the interpolated area!:
        includedHeights = list(set(range(self.co["maxH"])).difference(set(
            self.co["completelyMaskedHeights"]+self.co["dealiaseSpectrum_heightsWithInterference"])))
        # now get the mean velocity of the profile
        meanVelocity = np.ma.average(np.ma.sum(
            newSpectrum[:, includedHeights]*self.specVel, axis=-1)/np.ma.sum(newSpectrum[:, includedHeights], axis=-1), axis=-1)
        velDiffs = np.abs(np.diff(meanVelocity))
        # find all steps exceeding a min velocity threshold
        crazyVelDiffs = np.where(
            velDiffs > self.co["dealiaseSpectrum_makeCoherenceTest_velocityThreshold"])[0]

        self.qual["DAbigVelocityJumpDespiteCoherenceTest"] = np.zeros(
            self._shape2D, dtype=bool)
        # surrounding data has to be masked as well, take +- self.co["dealiaseSpectrum_makeCoherenceTest_maskRadius"] (default 20min) around suspicous data
        for crazyVelDiff in crazyVelDiffs:
            self.qual["DAbigVelocityJumpDespiteCoherenceTest"][crazyVelDiff-self.co["dealiaseSpectrum_makeCoherenceTest_maskRadius"]
                :crazyVelDiff+self.co["dealiaseSpectrum_makeCoherenceTest_maskRadius"]+1, :] = True

        return newSpectrum

    def _calcEtaZeW(self, rawSpectra, heights, velocities, noise, noise_std):
        '''
        calculate the spectral moements and other spectral variables
        '''

        deltaH = oneD2twoD(
            heights[..., 15]-heights[..., 14], heights.shape[-1], 1)

        # transponieren um multiplizieren zu ermoeglichen!
        eta = (rawSpectra.data.T * np.array(
            (self.co["mrrCalibConst"] * (heights**2 / deltaH)) / (1e20), dtype=float).T).T
        eta = np.ma.masked_array(eta, rawSpectra.mask)
        etaNoiseAve = noise * \
            (self.co["mrrCalibConst"] * (heights**2 / deltaH)) / 1e20
        etaNoiseStd = noise_std * \
            (self.co["mrrCalibConst"] * (heights**2 / deltaH)) / 1e20

        # calculate Ze
        Ze = 1e18*(self.co["lamb"]**4*np.ma.sum(eta,
                                                axis=-1)/(np.pi**5*self.co["K2"]))
        Ze = (10*np.ma.log10(Ze)).filled(-9999)
        #Znoise  = 1e18*(self.co["lamb"]**4*(etaNoise*self.co["widthSpectrum"])/(np.pi**5*self.co["K2"]))
        #Znoise = 10*np.ma.log10(Znoise).filled(-9999)

        # no slicing neccesary due to mask! definign average value "my"
        my = np.ma.sum(velocities*rawSpectra, axis=-1) / \
            np.ma.sum(rawSpectra, axis=-1)

        # normed weights
        P = (rawSpectra.T/np.ma.sum(rawSpectra, axis=-1).T).T
        x = velocities

        # http://mathworld.wolfram.com/CentralMoment.html
        # T is neccessary due to different dimensions
        mom2 = np.ma.sum(P*(x.T-my.T).T**2, axis=-1)
        mom3 = np.ma.sum(P*(x.T-my.T).T**3, axis=-1)
        mom4 = np.ma.sum(P*(x.T-my.T).T**4, axis=-1)

        # average fall velocity is my
        W = my.filled(-9999)
        # spec width is weighted std
        specWidth = np.sqrt(mom2).filled(-9999)
        # http://mathworld.wolfram.com/Skewness.html
        skewness = (mom3/mom2**(3./2.)).filled(-9999)
        # http://mathworld.wolfram.com/Kurtosis.html
        kurtosis = (mom4/mom2**(2.)).filled(-9999)

        # get velocity at borders and max of peak
        peakVelLeftBorder = self.specVel[np.argmin(rawSpectra.mask, axis=-1)]
        peakVelRightBorder = self.specVel[len(
            self.specVel) - np.argmin(rawSpectra.mask[..., ::-1], axis=-1) - 1]
        peakVelMax = self.specVel[np.argmax(rawSpectra.filled(-9999), axis=-1)]

        # get the according indices
        peakArgLeftBorder = np.argmin(rawSpectra.mask, axis=-1)
        peakArgRightBorder = len(
            self.specVel) - np.argmin(rawSpectra.mask[..., ::-1], axis=-1) - 1

        # to find the entries we have to flatten everything
        etaSpectraFlat = eta.reshape((eta.shape[0]*eta.shape[1], eta.shape[2]))

        # no get the according values
        peakEtaLeftBorder = 10*np.log10(etaSpectraFlat[xrange(
            etaSpectraFlat.shape[0]), peakArgLeftBorder.ravel()].reshape(self._shape2D))
        peakEtaRightBorder = 10*np.log10(etaSpectraFlat[xrange(
            etaSpectraFlat.shape[0]), peakArgRightBorder.ravel()].reshape(self._shape2D))

        peakEtaMax = 10*np.log10(np.max(eta.filled(-9999), axis=-1))

        leftSlope = (peakEtaMax - peakEtaLeftBorder) / \
            (peakVelMax - peakVelLeftBorder)
        rightSlope = (peakEtaMax - peakEtaRightBorder) / \
            (peakVelMax - peakVelRightBorder)

        peakVelLeftBorder[Ze == -9999] = -9999
        peakVelRightBorder[Ze == -9999] = -9999
        leftSlope[Ze == -9999] = -9999
        rightSlope[Ze == -9999] = -9999
        leftSlope[np.isnan(leftSlope)] = -9999
        rightSlope[np.isnan(rightSlope)] = -9999

        return eta, Ze, W, etaNoiseAve, etaNoiseStd, specWidth, skewness, kurtosis, peakVelLeftBorder, peakVelRightBorder, leftSlope, rightSlope

    def getQualityBinArray(self, qual):
        '''
        convert the bool quality masks to one binary array
        '''

        binQual = np.zeros(self._shape2D, dtype=int)
        qualFac = dict()
        description = ''
        description += 'A) usually, the following erros can be ignored (no. is position of bit): '
        qualFac["interpolatedSpectrum"] = 0b1
        description += '1) spectrum interpolated around 0 and 12 m/s '

        qualFac["filledInterpolatedPeakGaps"] = 0b10
        description += '2) peak streches over interpolated part '

        qualFac["spectrumIsDealiased"] = 0b100
        description += '3) peak is dealiased '

        qualFac["usedSecondPeakAlgorithmDueToWidePeak"] = 0b1000
        description += '4) first Algorithm to determine peak failed, used backup '

        qualFac["DAdirectionCorrectedByCoherenceTest"] = 0b10000
        description += '5) dealiasing went wrong, but is corrected '

        description += 'B) reasons why a spectrum does NOT contain a peak: '
        qualFac["incompleteSpectrum"] = 0b10000000
        description += '8) spectrum was incompletely recorded '

        qualFac["spectrumVarianceTooLowForPeak"] = 0b100000000
        description += '9) the variance test indicated no peak '

        qualFac["spectrumNotProcessed"] = 0b1000000000
        description += '10) spectrum is not processed due to according setting '
>>>>>>> 60ead7f0

        qualFac["peakTooThinn"] = 0b10000000000
        description += '11) peak removed since not wide enough '

<<<<<<< HEAD
    deltaH = oneD2twoD(heights[...,15]-heights[...,14], heights.shape[-1], 1)
    
    #transponieren um multiplizieren zu ermoeglichen!
    eta = (rawSpectra.data.T * np.array((self.co["mrrCalibConst"] * (heights**2 / deltaH)) / ( 1e20),dtype=float).T).T
    eta = np.ma.masked_array(eta,rawSpectra.mask)
    etaNoiseAve = noise * (self.co["mrrCalibConst"] * (heights**2 / deltaH)) / 1e20
    etaNoiseStd = noise_std * (self.co["mrrCalibConst"] * (heights**2 / deltaH)) / 1e20

    #calculate Ze
    Ze  = 1e18*(self.co["lamb"]**4*np.ma.sum(eta,axis=-1)/(np.pi**5*self.co["K2"]))
    Ze = (10*np.ma.log10(Ze)).filled(-9999)
    #Znoise  = 1e18*(self.co["lamb"]**4*(etaNoise*self.co["widthSpectrum"])/(np.pi**5*self.co["K2"]))
    #Znoise = 10*np.ma.log10(Znoise).filled(-9999)

    #no slicing neccesary due to mask! definign average value "my"
    my = np.ma.sum(velocities*rawSpectra,axis=-1) / np.ma.sum(rawSpectra,axis=-1)

    
    #normed weights
    P = (rawSpectra.T/np.ma.sum(rawSpectra,axis=-1).T).T
    x = velocities
    
    #http://mathworld.wolfram.com/CentralMoment.html 
    #T is neccessary due to different dimensions
    mom2 = np.ma.sum(P*(x.T-my.T).T**2,axis=-1)
    mom3 = np.ma.sum(P*(x.T-my.T).T**3,axis=-1)
    mom4 = np.ma.sum(P*(x.T-my.T).T**4,axis=-1)
    
    #average fall velocity is my
    W = my.filled(-9999)
    #spec width is weighted std
    specWidth = np.sqrt(mom2).filled(-9999)
    #http://mathworld.wolfram.com/Skewness.html
    skewness = (mom3/mom2**(3./2.)).filled(-9999)
    #http://mathworld.wolfram.com/Kurtosis.html
    kurtosis = (mom4/mom2**(2.)).filled(-9999)

    #get velocity at borders and max of peak
    peakVelLeftBorder = self.specVel[np.argmin(rawSpectra.mask,axis=-1)]
    peakVelRightBorder = self.specVel[len(self.specVel) - np.argmin(rawSpectra.mask[...,::-1],axis=-1) - 1]
    peakVelMax = self.specVel[np.argmax(rawSpectra.filled(-9999),axis=-1)]
    
    #get the according indices
    peakArgLeftBorder = np.argmin(rawSpectra.mask,axis=-1)
    peakArgRightBorder = len(self.specVel) - np.argmin(rawSpectra.mask[...,::-1],axis=-1) - 1
    
    #to find the entries we have to flatten everything
    etaSpectraFlat = eta.reshape((eta.shape[0]*eta.shape[1],eta.shape[2]))
    
    #no get the according values
    peakEtaLeftBorder =  10*np.log10(etaSpectraFlat[xrange(etaSpectraFlat.shape[0]),peakArgLeftBorder.ravel()].reshape(self._shape2D))
    peakEtaRightBorder =     10*np.log10(etaSpectraFlat[xrange(etaSpectraFlat.shape[0]),peakArgRightBorder.ravel()].reshape(self._shape2D))
    
    peakEtaMax = 10*np.log10(np.max(eta.filled(-9999),axis=-1))
    
    leftSlope =  (peakEtaMax - peakEtaLeftBorder)/(peakVelMax - peakVelLeftBorder)
    rightSlope = (peakEtaMax - peakEtaRightBorder)/(peakVelMax - peakVelRightBorder)
    
    peakVelLeftBorder[Ze == -9999] = -9999
    peakVelRightBorder[Ze == -9999] = -9999
    leftSlope[Ze == -9999] = -9999
    rightSlope[Ze == -9999] = -9999
    leftSlope[np.isnan(leftSlope)] = -9999
    rightSlope[np.isnan(rightSlope)] = -9999    
    
    return eta, Ze, W, etaNoiseAve, etaNoiseStd, specWidth, skewness, kurtosis, peakVelLeftBorder, peakVelRightBorder, leftSlope, rightSlope

    
  def getQualityBinArray(self,qual):
    '''
    convert the bool quality masks to one binary array
    '''  
    
    binQual = np.zeros(self._shape2D,dtype=int)
    qualFac=dict()
    description = ''
    description += 'A) usually, the following erros can be ignored (no. is position of bit): '
    qualFac["interpolatedSpectrum"]                         = 0b1
    description += '1) spectrum interpolated around 0 and 12 m/s '
    
    qualFac["filledInterpolatedPeakGaps"]                 = 0b10
    description += '2) peak streches over interpolated part '
    
    qualFac["spectrumIsDealiased"]                         = 0b100
    description += '3) peak is dealiased '
    
    qualFac["usedSecondPeakAlgorithmDueToWidePeak"]        = 0b1000
    description += '4) first Algorithm to determine peak failed, used backup '
    
    qualFac["DAdirectionCorrectedByCoherenceTest"]        = 0b10000
    description += '5) dealiasing went wrong, but is corrected '
    
    
    
    description += 'B) reasons why a spectrum does NOT contain a peak: '
    qualFac["incompleteSpectrum"]                        = 0b10000000
    description += '8) spectrum was incompletely recorded '
    
    qualFac["spectrumVarianceTooLowForPeak"]                = 0b100000000
    description += '9) the variance test indicated no peak '
    
    qualFac["spectrumNotProcessed"]                        = 0b1000000000
    description += '10) spectrum is not processed due to according setting '
    
    qualFac["peakTooThinn"]                                = 0b10000000000
    description += '11) peak removed since not wide enough '
    
    qualFac["peakRemovedByCoherenceTest"]                = 0b100000000000
    description += '12) peak removed, because too few neighbours show signal, too '
    
    
    description += "C) thinks went seriously wrong, don't use data with these codes"
    qualFac["peakMightBeIncomplete"]                        = 0b1000000000000000
    description += '16) peak is at the very border to bad data '
    
    qualFac["DAbigVelocityJumpDespiteCoherenceTest"]        = 0b10000000000000000 
    description += '17) in this area there are still strong velocity jumps, indicates failed dealiasing '
    
    qualFac["severeProblemsDuringDA"]                        = 0b100000000000000000
    description += '18) during dealiasing, a warning was triggered, applied to whole columm '

    for key in qual.keys():
      binQual[:] = binQual[:] + (qual[key] * qualFac[key])

    return binQual, description
    
    
    
    
  def writeNetCDF(self,fname,varsToSave="all",ncForm="NETCDF3_CLASSIC"):
    '''
    write the results to a netcdf file
    
    Input:
    
    fname: str filename with path
    varsToSave list of variables of the profile to be saved. "all" saves all implmented ones
    ncForm: str netcdf file format, possible values are NETCDF3_CLASSIC, NETCDF3_64BIT, NETCDF4_CLASSIC, and NETCDF4 for the python-netcdf4 package, NETCDF3 takes the "old" Scientific.IO.NetCDF module, which is a bit more convinient to install or as fall back option python-netcdf3
    '''
    
    nc, pyNc = _get_netCDF_module(ncForm=ncForm)
    
    #option dealiaseSpectrum_saveAlsoNonDealiased makes only sence, if spectrum is really dealiased:
    saveAlsoNonDealiased = self.co["dealiaseSpectrum_saveAlsoNonDealiased"] and self.co["dealiaseSpectrum"]
    
    
    if pyNc: cdfFile = nc.Dataset(fname,"w",format=ncForm)
    else: cdfFile = nc.NetCDFFile(fname,"w")
    
    ##write meta data
    cdfFile.title = 'Micro rain radar data processed with IMProToo'
    cdfFile.comment = 'IMProToo has been developed for improved snow measurements. Note that this data has been processed regardless of precipitation type.'
    cdfFile.institution = self.co["ncInstitution"]
    cdfFile.contact_person = self.co["ncCreator"]
    cdfFile.source = 'MRR-2'
    cdfFile.location = self.co["ncLocation"] 
    cdfFile.history = 'Created with IMProToo v'+ __version__
    cdfFile.author = 'Max Maahn'
    cdfFile.processing_date = str(time.ctime(time.time()))
    cdfFile.reference = 'Maahn, M. and Kollias, P., 2012: Improved Micro Rain Radar snow measurements using Doppler spectra post-processing, Atmos. Meas. Tech., 5, 2661-2673, doi:10.5194/amt-5-2661-2012. ' 
    #cdfFile.history = "Created by "+self.co["ncCreator"]+" at "+ datetime.datetime.now().strftime("%Y/%m/%d %H:%M:%S")
    #cdfFile.description = self.co["ncDescription"]    
    #cdfFile.author = self.co["ncCreator"]
    #cdfFile.source = 'Created with IMProToo v'+ __version__
    cdfFile.properties = str(self.co)
    cdfFile.mrrHeader = str(self.header)
    
    #make frequsnions
    cdfFile.createDimension('time',int(self.no_t))
    cdfFile.createDimension('range',int(self.no_h))
    cdfFile.createDimension('velocity',int(self.no_v))
    if saveAlsoNonDealiased: cdfFile.createDimension('velocity_noDA',int(self.no_v_noDA))
    
    ncShape2D = ("time","range",)
    ncShape3D = ("time","range","velocity",)
    ncShape3D_noDA = ("time","range","velocity_noDA",)
    
    fillVDict = dict()
    #little cheat to avoid hundreds of if, else...
    if pyNc: fillVDict["fill_value"] = self.missingNumber
    
    nc_time = cdfFile.createVariable('time','i',('time',),**fillVDict)
    nc_time.description = "measurement time. Following Meteks convention, the dataset at e.g. 11:55 contains all recorded raw between 11:54:00 and 11:54:59 (if delta t = 60s)!"    
    nc_time.units = 'seconds since 1970-01-01 00:00:00'
    nc_time[:] = np.array(self.time.filled(self.missingNumber),dtype="i4")
    #commented because of Ubuntu bug: https://bugs.launchpad.net/ubuntu/+source/python-scientific/+bug/1005571
    #if not pyNc: nc_time._FillValue =int(self.missingNumber)
  
    nc_range = cdfFile.createVariable('range','i',('range',),**fillVDict)#= missingNumber)
    nc_range.description = "range bins"
    nc_range.units = '#'
    nc_range[:] = np.arange(self.co["minH"],self.co["maxH"]+1,dtype="i4")
    #if not pyNc: nc_range._FillValue =int(self.missingNumber)
    
    nc_velocity = cdfFile.createVariable('velocity','f',('velocity',),**fillVDict)
    nc_velocity.description ="Doppler velocity bins. If dealiasing is applied, the spectra are triplicated"    
    nc_velocity.units = 'm/s'
    nc_velocity[:] = np.array(self.specVel,dtype="f4")
    #if not pyNc: nc_velocity._FillValue =float(self.missingNumber)
    
    if saveAlsoNonDealiased: 
      nc_velocity_noDA = cdfFile.createVariable('velocity_noDA','f',('velocity_noDA',),**fillVDict)
      nc_velocity_noDA.description ="Original, non dealiased, Doppler velocity bins."   
      nc_velocity_noDA.units = 'm/s'
      nc_velocity_noDA[:] = np.array(self.specVel_noDA,dtype="f4")
      #if not pyNc: nc_velocity_noDA._FillValue =float(self.missingNumber)

    
    nc_height = cdfFile.createVariable('height','f',ncShape2D,**fillVDict)#= missingNumber)
    nc_height.description ="height above instrument"    
    nc_height.units = 'm'
    nc_height[:] = np.array(self.H.filled(self.missingNumber),dtype="f4")
    #if not pyNc: nc_height._FillValue =float(self.missingNumber)
    
    if (varsToSave=='all' and saveAlsoNonDealiased) or "eta_noDA" in varsToSave:
      nc_eta_noDA = cdfFile.createVariable('eta_noDA', 'f',ncShape3D_noDA,**fillVDict)
      nc_eta_noDA.description ="spectral reflectivities NOT dealiased"
      nc_eta_noDA.units = "mm^6/m^3"
      nc_eta_noDA[:] = np.array(self.eta_noDA.data,dtype="f4")
      #if not pyNc: nc_eta_noDA._FillValue =float(self.missingNumber)

      nc_etaMask_noDA = cdfFile.createVariable('etaMask_noDA', 'i',ncShape3D_noDA,**fillVDict)
      nc_etaMask_noDA.description = "noise mask of eta NOT dealiased, 0: signal, 1:noise"
      nc_etaMask_noDA.units = "bool"
      nc_etaMask_noDA[:] = np.array(np.array(self.eta_noDA.mask,dtype=int),dtype="i4")
      #if not pyNc: nc_etaMask_noDA._FillValue =int(self.missingNumber)

    if varsToSave=='all' or "eta" in varsToSave:
      nc_eta = cdfFile.createVariable('eta', 'f',ncShape3D,**fillVDict)
      nc_eta.description ="spectral reflectivities. if dealiasing is applied, the spectra are triplicated, thus up to three peaks can occur from -12 to +24 m/s. However, only one peak is not masked in etaMask"
      nc_eta.units = "mm^6/m^3"
      nc_eta[:] = np.array(self.eta.data,dtype="f4")
      #if not pyNc: nc_eta._FillValue =float(self.missingNumber)

      nc_etaMask = cdfFile.createVariable('etaMask', 'i',ncShape3D,**fillVDict)
      nc_etaMask.description = "noise mask of eta, 0: signal, 1:noise"
      nc_etaMask.units = "bool"
      nc_etaMask[:] = np.array(np.array(self.eta.mask,dtype=int),dtype="i4")
      #if not pyNc: nc_etaMask._FillValue =int(self.missingNumber)

    if varsToSave=='all' or "quality" in varsToSave:
      qualArray, qualDescription = self.getQualityBinArray(self.qual)
      
      nc_qual = cdfFile.createVariable('quality', 'i',ncShape2D,**fillVDict)
      nc_qual.description = qualDescription
      nc_qual.units = "bin"
      nc_qual[:] = np.array(qualArray,dtype="i4")
      #if not pyNc: nc_qual._FillValue =int(self.missingNumber)

     
    if varsToSave=='all' or "TF" in varsToSave:
      nc_TF = cdfFile.createVariable('TF', 'f',ncShape2D,**fillVDict)
      nc_TF.description="Transfer Function (see Metek's documentation)"
      nc_TF[:] = np.array(self.TF.filled(self.missingNumber),dtype="f4")
      #if not pyNc: nc_TF._FillValue =float(self.missingNumber)

    if (varsToSave=='all' and saveAlsoNonDealiased) or "Ze_noDA" in varsToSave:
      nc_ze_noDA = cdfFile.createVariable('Ze_noDA', 'f',ncShape2D,**fillVDict)
      nc_ze_noDA.description="reflectivity of the most significant peak, not dealiased"
      nc_ze_noDA.units = "dBz"
      nc_ze_noDA[:] = np.array(self.Ze_noDA,dtype="f4")
      #if not pyNc: nc_ze_noDA._FillValue =float(self.missingNumber)
      
    if varsToSave=='all' or "Ze" in varsToSave:
      nc_ze = cdfFile.createVariable('Ze', 'f',ncShape2D,**fillVDict)
      nc_ze.description="reflectivity of the most significant peak"
      nc_ze.units = "dBz"
      nc_ze[:] = np.array(self.Ze,dtype="f4")
      #if not pyNc: nc_ze._FillValue =float(self.missingNumber)

    if (varsToSave=='all' and saveAlsoNonDealiased) or "specWidth_noDA" in varsToSave:
      nc_specWidth_noDA = cdfFile.createVariable('spectralWidth_noDA', 'f',ncShape2D,**fillVDict)
      nc_specWidth_noDA.description="spectral width of the most significant peak, not dealiased"
      nc_specWidth_noDA.units = "m/s"
      nc_specWidth_noDA[:] = np.array(self.specWidth_noDA,dtype="f4")
      #if not pyNc: nc_specWidth_noDA._FillValue =float(self.missingNumber)
      
    if varsToSave=='all' or "specWidth" in varsToSave:
      nc_specWidth = cdfFile.createVariable('spectralWidth', 'f',ncShape2D,**fillVDict)
      nc_specWidth.description="spectral width of the most significant peak"
      nc_specWidth.units = "m/s"
      nc_specWidth[:] = np.array(self.specWidth,dtype="f4")
      #if not pyNc: nc_specWidth._FillValue =float(self.missingNumber)

    if (varsToSave=='all' and saveAlsoNonDealiased) or "skewness_noDA" in varsToSave:
      nc_skewness_noDA = cdfFile.createVariable('skewness_noDA', 'f',ncShape2D,**fillVDict)
      nc_skewness_noDA.description="Skewness of the most significant peak, not dealiased"
      nc_skewness_noDA[:] = np.array(self.skewness_noDA,dtype="f4")
      #if not pyNc: nc_skewness_noDA._FillValue =float(self.missingNumber)
      
    if varsToSave=='all' or "skewness" in varsToSave:
      nc_skewness = cdfFile.createVariable('skewness', 'f',ncShape2D,**fillVDict)
      nc_skewness.description="Skewness of the most significant peak"
      nc_skewness[:] = np.array(self.skewness,dtype="f4")
      #if not pyNc: nc_skewness._FillValue =float(self.missingNumber)

    if (varsToSave=='all' and saveAlsoNonDealiased) or "kurtosis_noDA" in varsToSave:
      nc_kurtosis_noDA = cdfFile.createVariable('kurtosis_noDA', 'f',ncShape2D,**fillVDict)
      nc_kurtosis_noDA.description="kurtosis of the most significant peak, not dealiased"
      nc_kurtosis_noDA[:] = np.array(self.kurtosis_noDA,dtype="f4")
      #if not pyNc: nc_kurtosis_noDA._FillValue =float(self.missingNumber)
      
    if varsToSave=='all' or "kurtosis" in varsToSave:
      nc_kurtosis = cdfFile.createVariable('kurtosis', 'f',ncShape2D,**fillVDict)
      nc_kurtosis.description="kurtosis of the most significant peak"
      nc_kurtosis[:] = np.array(self.kurtosis,dtype="f4")
      #if not pyNc: nc_kurtosis._FillValue =float(self.missingNumber)

    if (varsToSave=='all' and saveAlsoNonDealiased) or "peakVelLeftBorder_noDA" in varsToSave:
      nc_peakVelLeftBorder_noDA = cdfFile.createVariable('peakVelLeftBorder_noDA', 'f',ncShape2D,**fillVDict)
      nc_peakVelLeftBorder_noDA.description="Doppler velocity of the left border of the peak, not dealiased"
      nc_peakVelLeftBorder_noDA.units = "m/s"
      nc_peakVelLeftBorder_noDA[:] = np.array(self.peakVelLeftBorder_noDA,dtype="f4")
      #if not pyNc: nc_peakVelLeftBorder_noDA._FillValue =float(self.missingNumber)
      
    if varsToSave=='all' or "peakVelLeftBorder" in varsToSave:
      nc_peakVelLeftBorder = cdfFile.createVariable('peakVelLeftBorder', 'f',ncShape2D,**fillVDict)
      nc_peakVelLeftBorder.description="Doppler velocity of the left border of the peak"
      nc_peakVelLeftBorder.units = "m/s"
      nc_peakVelLeftBorder[:] = np.array(self.peakVelLeftBorder,dtype="f4")
      #if not pyNc: nc_peakVelLeftBorder._FillValue =float(self.missingNumber)

    if (varsToSave=='all' and saveAlsoNonDealiased) or "peakVelRightBorder_noDA" in varsToSave:
      nc_peakVelRightBorder_noDA = cdfFile.createVariable('peakVelRightBorder_noDA', 'f',ncShape2D,**fillVDict)
      nc_peakVelRightBorder_noDA.description="Doppler velocity of the right border of the peak, not dealiased"
      nc_peakVelRightBorder_noDA.units = "m/s"
      nc_peakVelRightBorder_noDA[:] = np.array(self.peakVelRightBorder_noDA,dtype="f4")
      #if not pyNc: nc_peakVelRightBorder_noDA._FillValue =float(self.missingNumber)
      
    if varsToSave=='all' or "peakVelRightBorder" in varsToSave:
      nc_peakVelRightBorder = cdfFile.createVariable('peakVelRightBorder', 'f',ncShape2D,**fillVDict)
      nc_peakVelRightBorder.description="Doppler velocity of the right border of the peak"
      nc_peakVelRightBorder.units = "m/s"
      nc_peakVelRightBorder[:] = np.array(self.peakVelRightBorder,dtype="f4")
      #if not pyNc: nc_peakVelRightBorder._FillValue =float(self.missingNumber)

    if (varsToSave=='all' and saveAlsoNonDealiased) or "leftSlope_noDA" in varsToSave:
      nc_leftSlope_noDA = cdfFile.createVariable('leftSlope_noDA', 'f',ncShape2D,**fillVDict)
      nc_leftSlope_noDA.description="Slope at the left side of the peak, not dealiased"
      nc_leftSlope_noDA.units = "dB/(m/s)"
      nc_leftSlope_noDA[:] = np.array(self.leftSlope_noDA,dtype="f4")
      #if not pyNc: nc_leftSlope_noDA._FillValue =float(self.missingNumber)
      
    if varsToSave=='all' or "leftSlope" in varsToSave:
      nc_leftSlope = cdfFile.createVariable('leftSlope', 'f',ncShape2D,**fillVDict)
      nc_leftSlope.description="Slope at the left side of the peak"
      nc_leftSlope.units = "dB/(m/s)"
      nc_leftSlope[:] = np.array(self.leftSlope,dtype="f4")
      #if not pyNc: nc_leftSlope._FillValue =float(self.missingNumber)

    if (varsToSave=='all' and saveAlsoNonDealiased) or "rightSlope_noDA" in varsToSave:
      nc_rightSlope_noDA = cdfFile.createVariable('rightSlope_noDA', 'f',ncShape2D,**fillVDict)
      nc_rightSlope_noDA.description="Slope at the right side of the peak, not dealiased"
      nc_rightSlope_noDA.units = "dB/(m/s)"
      nc_rightSlope_noDA[:] = np.array(self.rightSlope_noDA,dtype="f4")
      #if not pyNc: nc_rightSlope_noDA._FillValue =float(self.missingNumber)
      
    if varsToSave=='all' or "rightSlope" in varsToSave:
      nc_rightSlope = cdfFile.createVariable('rightSlope', 'f',ncShape2D,**fillVDict)
      nc_rightSlope.description="Slope at the right side of the peak"
      nc_rightSlope.units = "dB/(m/s)"
      nc_rightSlope[:] = np.array(self.rightSlope,dtype="f4")
      #if not pyNc: nc_rightSlope._FillValue =float(self.missingNumber)

    if (varsToSave=='all' and saveAlsoNonDealiased) or "W_noDA" in varsToSave:
      nc_w_noDA = cdfFile.createVariable('W_noDA', 'f',ncShape2D,**fillVDict)
      nc_w_noDA.description="Mean Doppler Velocity of the most significant peak, not dealiased"
      nc_w_noDA.units = "m/s"
      nc_w_noDA[:] = np.array(self.W_noDA,dtype="f4")
      #if not pyNc: nc_w_noDA._FillValue =float(self.missingNumber)
      
    if varsToSave=='all' or "W" in varsToSave:
      nc_w = cdfFile.createVariable('W', 'f',ncShape2D,**fillVDict)
      nc_w.description="Mean Doppler Velocity of the most significant peak"
      nc_w.units = "m/s"
      nc_w[:] = np.array(self.W,dtype="f4")
      #if not pyNc: nc_w._FillValue =float(self.missingNumber)

    if varsToSave=='all' or "etaNoiseAve" in varsToSave:
      nc_noiseAve = cdfFile.createVariable('etaNoiseAve', 'f',ncShape2D,**fillVDict)
      nc_noiseAve.description="mean noise of one Doppler Spectrum in the same units as eta, never dealiased"
      nc_noiseAve.units = "mm^6/m^3"
      nc_noiseAve[:] = np.array(self.etaNoiseAve,dtype="f4")
      #if not pyNc: nc_noiseAve._FillValue =float(self.missingNumber)
      
    if varsToSave=='all' or "etaNoiseStd" in varsToSave:
      nc_noiseStd = cdfFile.createVariable('etaNoiseStd', 'f',ncShape2D,**fillVDict)
      nc_noiseStd.description="std of noise of one Doppler Spectrum in the same units as eta, never dealiased"
      nc_noiseStd.units = "mm^6/m^3"
      nc_noiseStd[:] = np.array(self.etaNoiseStd,dtype="f4")
      #if not pyNc: nc_noiseStd._FillValue =float(self.missingNumber)   
      
    if varsToSave=='all' or "SNR" in varsToSave:
      nc_SNR = cdfFile.createVariable('SNR', 'f',ncShape2D,**fillVDict)
      nc_SNR.description="signal to noise ratio of the most significant peak, never dealiased!"      
      nc_SNR.units = "dB"
      nc_SNR[:] = np.array(self.SNR,dtype="f4")
      #if not pyNc: nc_SNR._FillValue =float(self.missingNumber)
          
    cdfFile.close()
    return
    
=======
        qualFac["peakRemovedByCoherenceTest"] = 0b100000000000
        description += '12) peak removed, because too few neighbours show signal, too '
>>>>>>> 60ead7f0

        description += "C) thinks went seriously wrong, don't use data with these codes"
        qualFac["peakMightBeIncomplete"] = 0b1000000000000000
        description += '16) peak is at the very border to bad data '

        qualFac["DAbigVelocityJumpDespiteCoherenceTest"] = 0b10000000000000000
        description += '17) in this area there are still strong velocity jumps, indicates failed dealiasing '

        qualFac["severeProblemsDuringDA"] = 0b100000000000000000
        description += '18) during dealiasing, a warning was triggered, applied to whole columm '

        for key in qual.keys():
            binQual[:] = binQual[:] + (qual[key] * qualFac[key])

        return binQual, description

    def writeNetCDF(self, fname, varsToSave="all", ncForm="NETCDF3_CLASSIC"):
        '''
        write the results to a netcdf file

        Input:

        fname: str filename with path
        varsToSave list of variables of the profile to be saved. "all" saves all implmented ones
        ncForm: str netcdf file format, possible values are NETCDF3_CLASSIC, NETCDF3_64BIT, NETCDF4_CLASSIC, and NETCDF4 for the python-netcdf4 package, NETCDF3 takes the "old" Scientific.IO.NetCDF module, which is a bit more convinient to install or as fall back option python-netcdf3
        '''

        nc, pyNc = _get_netCDF_module(ncForm=ncForm)

        # option dealiaseSpectrum_saveAlsoNonDealiased makes only sence, if spectrum is really dealiased:
        saveAlsoNonDealiased = self.co["dealiaseSpectrum_saveAlsoNonDealiased"] and self.co["dealiaseSpectrum"]

        if pyNc:
            cdfFile = nc.Dataset(fname, "w", format=ncForm)
        else:
            cdfFile = nc.NetCDFFile(fname, "w")

        # write meta data
        cdfFile.history = "Created by " + \
            self.co["ncCreator"]+" at " + \
            datetime.datetime.now().strftime("%Y/%m/%d %H:%M:%S")
        cdfFile.description = self.co["ncDescription"]
        cdfFile.author = self.co["ncCreator"]
        cdfFile.source = 'Created with IMProToo v' + __version__
        cdfFile.properties = str(self.co)
        cdfFile.mrrHeader = str(self.header)

        # make frequsnions
        cdfFile.createDimension('time', int(self.no_t))
        cdfFile.createDimension('range', int(self.no_h))
        cdfFile.createDimension('velocity', int(self.no_v))
        if saveAlsoNonDealiased:
            cdfFile.createDimension('velocity_noDA', int(self.no_v_noDA))

        ncShape2D = ("time", "range",)
        ncShape3D = ("time", "range", "velocity",)
        ncShape3D_noDA = ("time", "range", "velocity_noDA",)

        fillVDict = dict()
        # little cheat to avoid hundreds of if, else...
        if pyNc:
            fillVDict["fill_value"] = self.missingNumber

        nc_time = cdfFile.createVariable('time', 'i', ('time',), **fillVDict)
        nc_time.description = "measurement time. Following Meteks convention, the dataset at e.g. 11:55 contains all recorded raw between 11:54:00 and 11:54:59 (if delta t = 60s)!"
        nc_time.timezone = self.timezone
        nc_time.units = 'seconds since 1970-01-01 00:00:00'
        nc_time[:] = np.array(self.time.filled(self.missingNumber), dtype="i4")
        # commented because of Ubuntu bug: https://bugs.launchpad.net/ubuntu/+source/python-scientific/+bug/1005571
        #if not pyNc: nc_time._FillValue =int(self.missingNumber)

        nc_range = cdfFile.createVariable(
            'range', 'i', ('range',), **fillVDict)  # = missingNumber)
        nc_range.description = "range bins"
        nc_range.units = '#'
        nc_range[:] = np.arange(self.co["minH"], self.co["maxH"]+1, dtype="i4")
        #if not pyNc: nc_range._FillValue =int(self.missingNumber)

        nc_velocity = cdfFile.createVariable(
            'velocity', 'f', ('velocity',), **fillVDict)
        nc_velocity.description = "Doppler velocity bins. If dealiasing is applied, the spectra are triplicated"
        nc_velocity.units = 'm/s'
        nc_velocity[:] = np.array(self.specVel, dtype="f4")
        #if not pyNc: nc_velocity._FillValue =float(self.missingNumber)

        if saveAlsoNonDealiased:
            nc_velocity_noDA = cdfFile.createVariable(
                'velocity_noDA', 'f', ('velocity_noDA',), **fillVDict)
            nc_velocity_noDA.description = "Original, non dealiased, Doppler velocity bins."
            nc_velocity_noDA.units = 'm/s'
            nc_velocity_noDA[:] = np.array(self.specVel_noDA, dtype="f4")
            #if not pyNc: nc_velocity_noDA._FillValue =float(self.missingNumber)

        nc_height = cdfFile.createVariable(
            'height', 'f', ncShape2D, **fillVDict)  # = missingNumber)
        nc_height.description = "height above instrument"
        nc_height.units = 'm'
        nc_height[:] = np.array(self.H.filled(self.missingNumber), dtype="f4")
        #if not pyNc: nc_height._FillValue =float(self.missingNumber)

        if (varsToSave == 'all' and saveAlsoNonDealiased) or "eta_noDA" in varsToSave:
            nc_eta_noDA = cdfFile.createVariable(
                'eta_noDA', 'f', ncShape3D_noDA, **fillVDict)
            nc_eta_noDA.description = "spectral reflectivities NOT dealiased"
            nc_eta_noDA.units = "mm^6/m^3"
            nc_eta_noDA[:] = np.array(self.eta_noDA.data, dtype="f4")
            #if not pyNc: nc_eta_noDA._FillValue =float(self.missingNumber)

            nc_etaMask_noDA = cdfFile.createVariable(
                'etaMask_noDA', 'i', ncShape3D_noDA, **fillVDict)
            nc_etaMask_noDA.description = "noise mask of eta NOT dealiased, 0: signal, 1:noise"
            nc_etaMask_noDA.units = "bool"
            nc_etaMask_noDA[:] = np.array(
                np.array(self.eta_noDA.mask, dtype=int), dtype="i4")
            #if not pyNc: nc_etaMask_noDA._FillValue =int(self.missingNumber)

        if varsToSave == 'all' or "eta" in varsToSave:
            nc_eta = cdfFile.createVariable('eta', 'f', ncShape3D, **fillVDict)
            nc_eta.description = "spectral reflectivities. if dealiasing is applied, the spectra are triplicated, thus up to three peaks can occur from -12 to +24 m/s. However, only one peak is not masked in etaMask"
            nc_eta.units = "mm^6/m^3"
            nc_eta[:] = np.array(self.eta.data, dtype="f4")
            #if not pyNc: nc_eta._FillValue =float(self.missingNumber)

            nc_etaMask = cdfFile.createVariable(
                'etaMask', 'i', ncShape3D, **fillVDict)
            nc_etaMask.description = "noise mask of eta, 0: signal, 1:noise"
            nc_etaMask.units = "bool"
            nc_etaMask[:] = np.array(
                np.array(self.eta.mask, dtype=int), dtype="i4")
            #if not pyNc: nc_etaMask._FillValue =int(self.missingNumber)

        if varsToSave == 'all' or "quality" in varsToSave:
            qualArray, qualDescription = self.getQualityBinArray(self.qual)

            nc_qual = cdfFile.createVariable(
                'quality', 'i', ncShape2D, **fillVDict)
            nc_qual.description = qualDescription
            nc_qual.units = "bin"
            nc_qual[:] = np.array(qualArray, dtype="i4")
            #if not pyNc: nc_qual._FillValue =int(self.missingNumber)

        if varsToSave == 'all' or "TF" in varsToSave:
            nc_TF = cdfFile.createVariable('TF', 'f', ncShape2D, **fillVDict)
            nc_TF.description = "Transfer Function (see Metek's documentation)"
            nc_TF.units = "-"
            nc_TF[:] = np.array(self.TF.filled(self.missingNumber), dtype="f4")
            #if not pyNc: nc_TF._FillValue =float(self.missingNumber)

        if (varsToSave == 'all' and saveAlsoNonDealiased) or "Ze_noDA" in varsToSave:
            nc_ze_noDA = cdfFile.createVariable(
                'Ze_noDA', 'f', ncShape2D, **fillVDict)
            nc_ze_noDA.description = "reflectivity of the most significant peak, not dealiased"
            nc_ze_noDA.units = "dBz"
            nc_ze_noDA[:] = np.array(self.Ze_noDA, dtype="f4")
            #if not pyNc: nc_ze_noDA._FillValue =float(self.missingNumber)

        if varsToSave == 'all' or "Ze" in varsToSave:
            nc_ze = cdfFile.createVariable('Ze', 'f', ncShape2D, **fillVDict)
            nc_ze.description = "reflectivity of the most significant peak"
            nc_ze.units = "dBz"
            nc_ze[:] = np.array(self.Ze, dtype="f4")
            #if not pyNc: nc_ze._FillValue =float(self.missingNumber)

        if (varsToSave == 'all' and saveAlsoNonDealiased) or "specWidth_noDA" in varsToSave:
            nc_specWidth_noDA = cdfFile.createVariable(
                'spectralWidth_noDA', 'f', ncShape2D, **fillVDict)
            nc_specWidth_noDA.description = "spectral width of the most significant peak, not dealiased"
            nc_specWidth_noDA.units = "m/s"
            nc_specWidth_noDA[:] = np.array(self.specWidth_noDA, dtype="f4")
            #if not pyNc: nc_specWidth_noDA._FillValue =float(self.missingNumber)

        if varsToSave == 'all' or "specWidth" in varsToSave:
            nc_specWidth = cdfFile.createVariable(
                'spectralWidth', 'f', ncShape2D, **fillVDict)
            nc_specWidth.description = "spectral width of the most significant peak"
            nc_specWidth.units = "m/s"
            nc_specWidth[:] = np.array(self.specWidth, dtype="f4")
            #if not pyNc: nc_specWidth._FillValue =float(self.missingNumber)

        if (varsToSave == 'all' and saveAlsoNonDealiased) or "skewness_noDA" in varsToSave:
            nc_skewness_noDA = cdfFile.createVariable(
                'skewness_noDA', 'f', ncShape2D, **fillVDict)
            nc_skewness_noDA.description = "Skewness of the most significant peak, not dealiased"
            nc_skewness_noDA.units = "m/s"
            nc_skewness_noDA[:] = np.array(self.skewness_noDA, dtype="f4")
            #if not pyNc: nc_skewness_noDA._FillValue =float(self.missingNumber)

        if varsToSave == 'all' or "skewness" in varsToSave:
            nc_skewness = cdfFile.createVariable(
                'skewness', 'f', ncShape2D, **fillVDict)
            nc_skewness.description = "Skewness of the most significant peak"
            nc_skewness.units = "m/s"
            nc_skewness[:] = np.array(self.skewness, dtype="f4")
            #if not pyNc: nc_skewness._FillValue =float(self.missingNumber)

        if (varsToSave == 'all' and saveAlsoNonDealiased) or "kurtosis_noDA" in varsToSave:
            nc_kurtosis_noDA = cdfFile.createVariable(
                'kurtosis_noDA', 'f', ncShape2D, **fillVDict)
            nc_kurtosis_noDA.description = "kurtosis of the most significant peak, not dealiased"
            nc_kurtosis_noDA.units = "m/s"
            nc_kurtosis_noDA[:] = np.array(self.kurtosis_noDA, dtype="f4")
            #if not pyNc: nc_kurtosis_noDA._FillValue =float(self.missingNumber)

        if varsToSave == 'all' or "kurtosis" in varsToSave:
            nc_kurtosis = cdfFile.createVariable(
                'kurtosis', 'f', ncShape2D, **fillVDict)
            nc_kurtosis.description = "kurtosis of the most significant peak"
            nc_kurtosis.units = "m/s"
            nc_kurtosis[:] = np.array(self.kurtosis, dtype="f4")
            #if not pyNc: nc_kurtosis._FillValue =float(self.missingNumber)

        if (varsToSave == 'all' and saveAlsoNonDealiased) or "peakVelLeftBorder_noDA" in varsToSave:
            nc_peakVelLeftBorder_noDA = cdfFile.createVariable(
                'peakVelLeftBorder_noDA', 'f', ncShape2D, **fillVDict)
            nc_peakVelLeftBorder_noDA.description = "Doppler velocity of the left border of the peak, not dealiased"
            nc_peakVelLeftBorder_noDA.units = "m/s"
            nc_peakVelLeftBorder_noDA[:] = np.array(
                self.peakVelLeftBorder_noDA, dtype="f4")
            #if not pyNc: nc_peakVelLeftBorder_noDA._FillValue =float(self.missingNumber)

        if varsToSave == 'all' or "peakVelLeftBorder" in varsToSave:
            nc_peakVelLeftBorder = cdfFile.createVariable(
                'peakVelLeftBorder', 'f', ncShape2D, **fillVDict)
            nc_peakVelLeftBorder.description = "Doppler velocity of the left border of the peak"
            nc_peakVelLeftBorder.units = "m/s"
            nc_peakVelLeftBorder[:] = np.array(
                self.peakVelLeftBorder, dtype="f4")
            #if not pyNc: nc_peakVelLeftBorder._FillValue =float(self.missingNumber)

        if (varsToSave == 'all' and saveAlsoNonDealiased) or "peakVelRightBorder_noDA" in varsToSave:
            nc_peakVelRightBorder_noDA = cdfFile.createVariable(
                'peakVelRightBorder_noDA', 'f', ncShape2D, **fillVDict)
            nc_peakVelRightBorder_noDA.description = "Doppler velocity of the right border of the peak, not dealiased"
            nc_peakVelRightBorder_noDA.units = "m/s"
            nc_peakVelRightBorder_noDA[:] = np.array(
                self.peakVelRightBorder_noDA, dtype="f4")
            #if not pyNc: nc_peakVelRightBorder_noDA._FillValue =float(self.missingNumber)

        if varsToSave == 'all' or "peakVelRightBorder" in varsToSave:
            nc_peakVelRightBorder = cdfFile.createVariable(
                'peakVelRightBorder', 'f', ncShape2D, **fillVDict)
            nc_peakVelRightBorder.description = "Doppler velocity of the right border of the peak"
            nc_peakVelRightBorder.units = "m/s"
            nc_peakVelRightBorder[:] = np.array(
                self.peakVelRightBorder, dtype="f4")
            #if not pyNc: nc_peakVelRightBorder._FillValue =float(self.missingNumber)

        if (varsToSave == 'all' and saveAlsoNonDealiased) or "leftSlope_noDA" in varsToSave:
            nc_leftSlope_noDA = cdfFile.createVariable(
                'leftSlope_noDA', 'f', ncShape2D, **fillVDict)
            nc_leftSlope_noDA.description = "Slope at the left side of the peak, not dealiased"
            nc_leftSlope_noDA.units = "dB/(m/s)"
            nc_leftSlope_noDA[:] = np.array(self.leftSlope_noDA, dtype="f4")
            #if not pyNc: nc_leftSlope_noDA._FillValue =float(self.missingNumber)

        if varsToSave == 'all' or "leftSlope" in varsToSave:
            nc_leftSlope = cdfFile.createVariable(
                'leftSlope', 'f', ncShape2D, **fillVDict)
            nc_leftSlope.description = "Slope at the left side of the peak"
            nc_leftSlope.units = "dB/(m/s)"
            nc_leftSlope[:] = np.array(self.leftSlope, dtype="f4")
            #if not pyNc: nc_leftSlope._FillValue =float(self.missingNumber)

        if (varsToSave == 'all' and saveAlsoNonDealiased) or "rightSlope_noDA" in varsToSave:
            nc_rightSlope_noDA = cdfFile.createVariable(
                'rightSlope_noDA', 'f', ncShape2D, **fillVDict)
            nc_rightSlope_noDA.description = "Slope at the right side of the peak, not dealiased"
            nc_rightSlope_noDA.units = "dB/(m/s)"
            nc_rightSlope_noDA[:] = np.array(self.rightSlope_noDA, dtype="f4")
            #if not pyNc: nc_rightSlope_noDA._FillValue =float(self.missingNumber)

        if varsToSave == 'all' or "rightSlope" in varsToSave:
            nc_rightSlope = cdfFile.createVariable(
                'rightSlope', 'f', ncShape2D, **fillVDict)
            nc_rightSlope.description = "Slope at the right side of the peak"
            nc_rightSlope.units = "dB/(m/s)"
            nc_rightSlope[:] = np.array(self.rightSlope, dtype="f4")
            #if not pyNc: nc_rightSlope._FillValue =float(self.missingNumber)

        if (varsToSave == 'all' and saveAlsoNonDealiased) or "W_noDA" in varsToSave:
            nc_w_noDA = cdfFile.createVariable(
                'W_noDA', 'f', ncShape2D, **fillVDict)
            nc_w_noDA.description = "Mean Doppler Velocity of the most significant peak, not dealiased"
            nc_w_noDA.units = "m/s"
            nc_w_noDA[:] = np.array(self.W_noDA, dtype="f4")
            #if not pyNc: nc_w_noDA._FillValue =float(self.missingNumber)

        if varsToSave == 'all' or "W" in varsToSave:
            nc_w = cdfFile.createVariable('W', 'f', ncShape2D, **fillVDict)
            nc_w.description = "Mean Doppler Velocity of the most significant peak"
            nc_w.units = "m/s"
            nc_w[:] = np.array(self.W, dtype="f4")
            #if not pyNc: nc_w._FillValue =float(self.missingNumber)

        if varsToSave == 'all' or "etaNoiseAve" in varsToSave:
            nc_noiseAve = cdfFile.createVariable(
                'etaNoiseAve', 'f', ncShape2D, **fillVDict)
            nc_noiseAve.description = "mean noise of one Doppler Spectrum in the same units as eta, never dealiased"
            nc_noiseAve.units = "mm^6/m^3"
            nc_noiseAve[:] = np.array(self.etaNoiseAve, dtype="f4")
            #if not pyNc: nc_noiseAve._FillValue =float(self.missingNumber)

        if varsToSave == 'all' or "etaNoiseStd" in varsToSave:
            nc_noiseStd = cdfFile.createVariable(
                'etaNoiseStd', 'f', ncShape2D, **fillVDict)
            nc_noiseStd.description = "std of noise of one Doppler Spectrum in the same units as eta, never dealiased"
            nc_noiseStd.units = "mm^6/m^3"
            nc_noiseStd[:] = np.array(self.etaNoiseStd, dtype="f4")
            #if not pyNc: nc_noiseStd._FillValue =float(self.missingNumber)

        if varsToSave == 'all' or "SNR" in varsToSave:
            nc_SNR = cdfFile.createVariable('SNR', 'f', ncShape2D, **fillVDict)
            nc_SNR.description = "signal to noise ratio of the most significant peak, never dealiased!"
            nc_SNR.units = "dB"
            nc_SNR[:] = np.array(self.SNR, dtype="f4")
            #if not pyNc: nc_SNR._FillValue =float(self.missingNumber)

        cdfFile.close()
        return


class mrrProcessedData:
    '''
    Class to read MRR average or instantaneous data
    includes function to save data to netcdf

    '''
    missingNumber = -9999

    def __init__(self, fname, debugLimit=0, maskData=True, verbosity=2, ncForm="NETCDF3_CLASSIC"):
        """
        reads MRR Average or Instantaneous data. The data is not converted, no magic! The input files can be .gz compressed. Invalid or missing data is marked as nan

        @parameter fname (str or list): list of files or Filename, wildcards allowed, or 
                   a single netCDF filename if reading from a file previously 
                   created by mrrProcessedData.writeNetCDF()
        @parameter debugLimit (int): stop after debugLimit timestamps
        @parameter maskData (bool): mask nan's in arrays
        @parameter verbosity (int): 0: silent exept warnings/errors, 2:verbose
        @parameter ncForm (string): set netCDF format

        No return, but provides MRR dataset variables 
        """

        # If this is a single filename input, and it is a netCDF
        # (extension is nc or cdf), then read it directly and return.
        if type(fname) is str:
            if os.path.splitext(fname)[1] in ('.nc', '.cdf'):

                nc, pyNc = _get_netCDF_module(ncForm=ncForm)

                if pyNc:
                    cdfFile = nc.Dataset(fname, "r", format=ncForm)
                else:
                    cdfFile = nc.NetCDFFile(fname, "r")

                self.header = cdfFile.getncattr('mrrHeader')
                self.mrrTimestamps = cdfFile.variables['time'][:]
                self.mrrH = cdfFile.variables['MRR_H'][:]
                self.mrrTF = cdfFile.variables['MRR_TF'][:]
                self.mrrF = cdfFile.variables['MRR_F'][:]
                self.mrrD = cdfFile.variables['MRR_D'][:]
                self.mrrN = cdfFile.variables['MRR_N'][:]
                self.mrrK = cdfFile.variables['MRR_K'][:]
                self.mrrCapitalZ = cdfFile.variables['MRR_Capital_Z'][:]
                self.mrrSmallz = cdfFile.variables['MRR_Small_z'][:]
                self.mrrPIA = cdfFile.variables['MRR_PIA'][:]
                self.mrrRR = cdfFile.variables['MRR_RR'][:]
                self.mrrLWC = cdfFile.variables['MRR_LWC'][:]
                self.mrrW = cdfFile.variables['MRR_W'][:]

                cdfFile.close()

                self.shape2D = np.shape(self.mrrH)
                self.shape3D = np.shape(self.mrrF)

                return

        # some helper functions!
        def splitMrrAveData(string, debugTime, floatInt):
            '''
            splits one line of mrr data into list
            @parameter string (str) string of MRR data
            @parameter debugTime (int) time for debug output
            @parameter floatInt (type) convert float or integer

            @retrun array with mrr data
            '''
            listOfData = list()
            listOfData_append = listOfData.append

            i_start = 3
            i_offset = 7
            try:
                for k in np.arange(i_start, i_offset*31, i_offset):
                    listOfData_append(mrrDataEsc(
                        string[k:k+i_offset], floatInt))
            except:
                # try to fix MRR bug
                print "repairing data at " + str(unix2date(debugTime))
                string = string.replace("10000.0", "10000.")
                string = string.replace("1000.00", "1000.0")
                string = string.replace("100.000", "100.00")
                string = string.replace("10.0000", "10.000")
                string = string.replace("1.00000", "1.0000")
                listOfData = list()
                listOfData_append = listOfData.append
                for k in np.arange(i_start, i_offset*31, i_offset):
                    try:
                        listOfData_append(mrrDataEsc(
                            string[k:k+i_offset], floatInt))
                    except:
                        print("######### Warning, Corrupt data at " + str(unix2date(debugTime)
                                                                          ) + ", position "+str(k)+": " + string+" #########")
                        listOfData_append(np.nan)
            return np.array(listOfData)

        def mrrDataEsc(string, floatInt):
            """
            set invalid data to nan!

            @parameter string (str): string from mrr data
            @parameter floatInt (function): int or float function

            @return - float or int number
            """

            if (string == " "*7) or (len(string) != 7):
                return np.nan
            else:
                return floatInt(string)

        if type(fname) == list:
            files = fname
        else:
            files = glob.glob(fname)
            files.sort()

        foundAtLeastOneFile = False

        # go through all files
        for f, file in enumerate(files):
            if verbosity > 1:
                print "%s of %s:" % (f+1, len(files)), file

            # open file, gzip or ascii
            try:
                if file[-3:] == ".gz":
                    try:
                        allData = gzip.open(file, 'rb')
                    except:
                        print "could not open:", file
                        raise IOError("could not open:" + file)
                else:
                    try:
                        allData = open(file, 'r')
                    except:
                        print "could not open:", file
                        raise IOError("could not open:" + file)

                if len(allData.read(10)) == 0:
                    print file, "empty!"
                    allData.close()
                    raise IOError("File empty")
                else:
                    allData.seek(0)
                    i = 0
            except IOError:
                print "skipping...", file
                continue

            foundAtLeastOneFile = True

            # go through file and make a dictionary with timestamp as key and all corresponding lines of data as values
            dataMRR = {}
            prevDate = 0
            tmpList = list()
            for line in allData:
                if line[0:3] == "MRR":
                    if i != 0:
                        dataMRR[prevDate] = tmpList
                    tmpList = []
                    asciiDate = line[4:20]
                    # We must have UTC!
                    if (re.search("UTC", line) == None):
                        sys.exit("Warning, line must start with UTC!")
                    date = datetime.datetime(year=2000+int(asciiDate[0:2]), month=int(asciiDate[2:4]), day=int(
                        asciiDate[4:6]), hour=int(asciiDate[6:8]), minute=int(asciiDate[8:10]), second=int(asciiDate[10:12]))
                    date = int(date2unix(date))
                    tmpList.append(line)
                    prevDate = date
                else:
                    tmpList.append(line)
                i += 1

            dataMRR[prevDate] = tmpList
            allData.close()

            try:
                del dataMRR[0]
                print "Warning: some lines without timestamp"
            except:
<<<<<<< HEAD
              print("######### Warning, Corrupt data header at "+ str(unix2date(timestamp))+ ", " + dataLine+" #########")
              continue
            aveN[t,:,specBin] = splitMrrAveData(dataLine,timestamp,float)
            continue
          elif dataLine[0:3] == "K  ":
            aveK[t,:] = splitMrrAveData(dataLine,timestamp,float)
            continue
          elif dataLine[0:3] == "PIA":
            avePIA[t,:] = splitMrrAveData(dataLine,timestamp,float)
            continue
          elif dataLine[0:3] == "Z  ":
            aveCapitalZ[t,:] = splitMrrAveData(dataLine,timestamp,float)
            continue
          elif dataLine[0:3] == "z  ":
            aveSmallz[t,:] = splitMrrAveData(dataLine,timestamp,float)
            continue
          elif dataLine[0:3] == "RR ":
            aveRR[t,:] = splitMrrAveData(dataLine,timestamp,float)
            continue
          elif dataLine[0:3] == "LWC":
            aveLWC[t,:] = splitMrrAveData(dataLine,timestamp,float)
            continue
          elif dataLine[0:3] == "W  ":
            aveW[t,:] = splitMrrAveData(dataLine,timestamp,float)
            continue
          elif len(dataLine)==2:
            continue
          else:
            print "? Line not recognized:", str(unix2date(timestamp)), dataLine, len(dataLine)
      
      #join arrays of different files
      try:
        self.mrrTimestamps = np.concatenate((self.mrrTimestamps,aveTimestamps),axis=0)
        self.mrrH = np.concatenate((self.mrrH,aveH),axis=0)
        self.mrrTF = np.concatenate((self.mrrTF,aveTF),axis=0)
        self.mrrF = np.concatenate((self.mrrF,aveF),axis=0)
        self.mrrN = np.concatenate((self.mrrN,aveN),axis=0)
        self.mrrD = np.concatenate((self.mrrD,aveD),axis=0)
        self.mrrK = np.concatenate((self.mrrK,aveK),axis=0)
        self.mrrPIA = np.concatenate((self.mrrPIA,avePIA),axis=0)
        self.mrrCapitalZ = np.concatenate((self.mrrCapitalZ,aveCapitalZ),axis=0)
        self.mrrSmallz = np.concatenate((self.mrrSmallz,aveSmallz),axis=0)
        self.mrrRR = np.concatenate((self.mrrRR,aveRR),axis=0)
        self.mrrLWC = np.concatenate((self.mrrLWC,aveLWC),axis=0)
        self.mrrW = np.concatenate((self.mrrW,aveW),axis=0)
      except AttributeError:
        self.mrrTimestamps = aveTimestamps
        self.mrrH = aveH
        self.mrrTF = aveTF
        self.mrrF = aveF
        self.mrrN = aveN
        self.mrrD = aveD
        self.mrrK = aveK
        self.mrrPIA = avePIA
        self.mrrCapitalZ = aveCapitalZ
        self.mrrSmallz = aveSmallz
        self.mrrRR = aveRR
        self.mrrLWC = aveLWC
        self.mrrW = aveW
    if foundAtLeastOneFile == False:
      print("NO DATA")
      raise UnboundLocalError
    try: self.header
    except:
      print "did not find any MRR data in file!"
      raise IOError("did not find any MRR data in file!")
    del aveTimestamps,aveH,aveTF,aveF,aveN,aveD,aveK,avePIA,aveCapitalZ,aveSmallz,aveRR,aveLWC,aveW
    
    if maskData:
      self.mrrTimestamps = np.ma.masked_array(self.mrrTimestamps,np.isnan(self.mrrTimestamps))
      self.mrrH = np.ma.masked_array(self.mrrH,np.isnan(self.mrrH))
      self.mrrTF = np.ma.masked_array(self.mrrTF,np.isnan(self.mrrTF))
      self.mrrF = np.ma.masked_array(self.mrrF,np.isnan(self.mrrF))
      self.mrrN = np.ma.masked_array(self.mrrN,np.isnan(self.mrrN))
      self.mrrD = np.ma.masked_array(self.mrrD,np.isnan(self.mrrD))
      self.mrrK = np.ma.masked_array(self.mrrK,np.isnan(self.mrrK))
      self.mrrPIA = np.ma.masked_array(self.mrrPIA,np.isnan(self.mrrPIA))
      self.mrrCapitalZ = np.ma.masked_array(self.mrrCapitalZ,np.isnan(self.mrrCapitalZ))
      self.mrrSmallz = np.ma.masked_array(self.mrrSmallz,np.isnan(self.mrrSmallz))
      self.mrrRR = np.ma.masked_array(self.mrrRR,np.isnan(self.mrrRR))
      self.mrrLWC = np.ma.masked_array(self.mrrLWC,np.isnan(self.mrrLWC))
      self.mrrW = np.ma.masked_array(self.mrrW,np.isnan(self.mrrW))

    self.shape2D = np.shape(self.mrrH)
    self.shape3D = np.shape(self.mrrF)

    if verbosity > 0: print "done reading"
  #end def __init__

  def writeNetCDF(self,fileOut,author="IMProToo",location=" ",institution=" ",ncForm="NETCDF3_CLASSIC"):
    '''
    writes MRR Average or Instantaneous Data into Netcdf file
  
    @parameter fileOut (str): netCDF file name
    @parameter author (str): Author for netCDF meta data (default:IMProToo)
    @parameter location (str): Location of instrument for NetCDF Metadata (default: empty)
    @parameter institution (str): Institution to whom the instrument belongs (default: empty)
    @parameter ncForm (str): netCDF Format, possible values are NETCDF3_CLASSIC, NETCDF3_64BIT, NETCDF4_CLASSIC, and NETCDF4 for the python-netcdf4 package, NETCDF3 takes the "old" Scientific.IO.NetCDF module, which is a bit more convinient to install or as fall back option python-netcdf3
=======
                pass

            if debugLimit == 0:
                debugLimit = len(dataMRR.keys())

            # create arrays for data
            aveTimestamps = np.array(np.sort(dataMRR.keys())[
                                     0:debugLimit], dtype=int)
            aveH = np.ones((debugLimit, 31), dtype=float)*np.nan
            aveTF = np.ones((debugLimit, 31), dtype=float)*np.nan
            aveF = np.ones((debugLimit, 31, 64), dtype=float)*np.nan
            aveN = np.ones((debugLimit, 31, 64), dtype=float)*np.nan
            aveD = np.ones((debugLimit, 31, 64), dtype=float)*np.nan
            aveK = np.ones((debugLimit, 31), dtype=float)*np.nan
            aveCapitalZ = np.ones((debugLimit, 31), dtype=float)*np.nan
            aveSmallz = np.ones((debugLimit, 31), dtype=float)*np.nan
            avePIA = np.ones((debugLimit, 31), dtype=float)*np.nan
            aveRR = np.ones((debugLimit, 31), dtype=float)*np.nan
            aveLWC = np.ones((debugLimit, 31), dtype=float)*np.nan
            aveW = np.ones((debugLimit, 31), dtype=float)*np.nan

            # go through timestamps and fill up arrays
            for t, timestamp in enumerate(aveTimestamps[0:debugLimit]):
                # print unix2date(timestamp)
                dataSet = dataMRR[timestamp]
                for dataLine in dataSet:
                    if dataLine[0:3] == "MRR":
                        # just one is stored, thus no array
                        self.header = dataLine[21:-2]
                        continue  # print timestamp
                    elif dataLine[0:3] == "H  ":
                        aveH[t, :] = splitMrrAveData(
                            dataLine, timestamp, float)
                        continue
                    elif dataLine[0:3] == "TF ":
                        aveTF[t, :] = splitMrrAveData(
                            dataLine, timestamp, float)
                        continue  # print "TF"
                    elif dataLine[0:1] == "F":
                        try:
                            specBin = int(dataLine[1:3])
                        except:
                            print("######### Warning, Corrupt data header at " +
                                  str(unix2date(timestamp)) + ", " + dataLine+" #########")
                            continue
                        aveF[t, :, specBin] = splitMrrAveData(
                            dataLine, timestamp, float)
                        continue
                    elif dataLine[0:1] == "D":
                        try:
                            specBin = int(dataLine[1:3])
                        except:
                            print("######### Warning, Corrupt data header at " +
                                  str(unix2date(timestamp)) + ", " + dataLine+" #########")
                            continue
                        aveD[t, :, specBin] = splitMrrAveData(
                            dataLine, timestamp, float)
                        continue
                    elif dataLine[0:1] == "N":
                        try:
                            specBin = int(dataLine[1:3])
                        except:
                            print("######### Warning, Corrupt data header at " +
                                  str(unix2date(timestamp)) + ", " + dataLine+" #########")
                            continue
                        aveN[t, :, specBin] = splitMrrAveData(
                            dataLine, timestamp, float)
                        continue
                    elif dataLine[0:3] == "K  ":
                        aveK[t, :] = splitMrrAveData(
                            dataLine, timestamp, float)
                        continue
                    elif dataLine[0:3] == "PIA":
                        avePIA[t, :] = splitMrrAveData(
                            dataLine, timestamp, float)
                        continue
                    elif dataLine[0:3] == "Z  ":
                        aveCapitalZ[t, :] = splitMrrAveData(
                            dataLine, timestamp, float)
                        continue
                    elif dataLine[0:3] == "z  ":
                        aveSmallz[t, :] = splitMrrAveData(
                            dataLine, timestamp, float)
                        continue
                    elif dataLine[0:3] == "RR ":
                        aveRR[t, :] = splitMrrAveData(
                            dataLine, timestamp, float)
                        continue
                    elif dataLine[0:3] == "LWC":
                        aveLWC[t, :] = splitMrrAveData(
                            dataLine, timestamp, float)
                        continue
                    elif dataLine[0:3] == "W  ":
                        aveW[t, :] = splitMrrAveData(
                            dataLine, timestamp, float)
                        continue
                    elif len(dataLine) == 2:
                        continue
                    else:
                        print "? Line not recognized:", str(unix2date(timestamp)), dataLine, len(dataLine)

            # join arrays of different files
            try:
                self.mrrTimestamps = np.concatenate(
                    (self.mrrTimestamps, aveTimestamps), axis=0)
                self.mrrH = np.concatenate((self.mrrH, aveH), axis=0)
                self.mrrTF = np.concatenate((self.mrrTF, aveTF), axis=0)
                self.mrrF = np.concatenate((self.mrrF, aveF), axis=0)
                self.mrrN = np.concatenate((self.mrrN, aveN), axis=0)
                self.mrrD = np.concatenate((self.mrrD, aveD), axis=0)
                self.mrrK = np.concatenate((self.mrrK, aveK), axis=0)
                self.mrrPIA = np.concatenate((self.mrrPIA, avePIA), axis=0)
                self.mrrCapitalZ = np.concatenate(
                    (self.mrrCapitalZ, aveCapitalZ), axis=0)
                self.mrrSmallz = np.concatenate(
                    (self.mrrSmallz, aveSmallz), axis=0)
                self.mrrRR = np.concatenate((self.mrrRR, aveRR), axis=0)
                self.mrrLWC = np.concatenate((self.mrrLWC, aveLWC), axis=0)
                self.mrrW = np.concatenate((self.mrrW, aveW), axis=0)
            except AttributeError:
                self.mrrTimestamps = aveTimestamps
                self.mrrH = aveH
                self.mrrTF = aveTF
                self.mrrF = aveF
                self.mrrN = aveN
                self.mrrD = aveD
                self.mrrK = aveK
                self.mrrPIA = avePIA
                self.mrrCapitalZ = aveCapitalZ
                self.mrrSmallz = aveSmallz
                self.mrrRR = aveRR
                self.mrrLWC = aveLWC
                self.mrrW = aveW
        if foundAtLeastOneFile == False:
            print("NO DATA")
            raise UnboundLocalError
        try:
            self.header
        except:
            print "did not find any MRR data in file!"
            raise IOError("did not find any MRR data in file!")
        del aveTimestamps, aveH, aveTF, aveF, aveN, aveD, aveK, avePIA, aveCapitalZ, aveSmallz, aveRR, aveLWC, aveW

        if maskData:
            self.mrrTimestamps = np.ma.masked_array(
                self.mrrTimestamps, np.isnan(self.mrrTimestamps))
            self.mrrH = np.ma.masked_array(self.mrrH, np.isnan(self.mrrH))
            self.mrrTF = np.ma.masked_array(self.mrrTF, np.isnan(self.mrrTF))
            self.mrrF = np.ma.masked_array(self.mrrF, np.isnan(self.mrrF))
            self.mrrN = np.ma.masked_array(self.mrrN, np.isnan(self.mrrN))
            self.mrrD = np.ma.masked_array(self.mrrD, np.isnan(self.mrrD))
            self.mrrK = np.ma.masked_array(self.mrrK, np.isnan(self.mrrK))
            self.mrrPIA = np.ma.masked_array(
                self.mrrPIA, np.isnan(self.mrrPIA))
            self.mrrCapitalZ = np.ma.masked_array(
                self.mrrCapitalZ, np.isnan(self.mrrCapitalZ))
            self.mrrSmallz = np.ma.masked_array(
                self.mrrSmallz, np.isnan(self.mrrSmallz))
            self.mrrRR = np.ma.masked_array(self.mrrRR, np.isnan(self.mrrRR))
            self.mrrLWC = np.ma.masked_array(
                self.mrrLWC, np.isnan(self.mrrLWC))
            self.mrrW = np.ma.masked_array(self.mrrW, np.isnan(self.mrrW))
>>>>>>> 60ead7f0

        self.shape2D = np.shape(self.mrrH)
        self.shape3D = np.shape(self.mrrF)

<<<<<<< HEAD
    nc, pyNc = _get_netCDF_module(ncForm=ncForm)
      
    if pyNc: cdfFile = nc.Dataset(fileOut,"w",format=ncForm)
    else: cdfFile = nc.NetCDFFile(fileOut,"w")
    
    fillVDict = dict()
    #little cheat to avoid hundreds of if, else...
    if pyNc: fillVDict["fill_value"] = self.missingNumber

    
    print("writing %s ..."%(fileOut))
    #Attributes
    cdfFile.title = 'Micro rain radar averaged data (Metek standard output) converted to netcdf'
    cdfFile.comment = 'This data is only valid in case of liquid precipitation. Note that this data has been processed regardless of precipitation type and additional external information about precipitation type is needed for correct interpretation of the measurements.'
    cdfFile.institution = institution
    cdfFile.contact_person = author
    cdfFile.source = 'MRR-2'
    cdfFile.location = location 
    cdfFile.mrrHeader = self.header
    cdfFile.history = 'Created with IMProToo v'+ __version__
    cdfFile.author = 'Max Maahn'
    cdfFile.processing_date = str(time.ctime(time.time()))
    cdfFile.reference = 'Maahn, M. and Kollias, P., 2012: Improved Micro Rain Radar snow measurements using Doppler spectra post-processing, Atmos. Meas. Tech., 5, 2661-2673, doi:10.5194/amt-5-2661-2012. '
    
    #Dimensions
    cdfFile.createDimension('rangegate',31)
    cdfFile.createDimension('time', None) #allows Multifile read
    cdfFile.createDimension('spectralclass', 64)

    nc_times = cdfFile.createVariable('time','i',('time',),**fillVDict)
    nc_ranges = cdfFile.createVariable('rangegate','f',('time', 'rangegate',),**fillVDict)
    nc_classes = cdfFile.createVariable('spectralclass','i',('spectralclass',))
    
    nc_times.units = 'seconds since 1970-01-01 00:00:00'
    nc_times.description = 'UTC'
    nc_ranges.units = 'm'
    #nc_classes.units = 'none'
    
    #Create Variables
    nc_h = cdfFile.createVariable('H','f',('time','rangegate',),**fillVDict)
    nc_h.units = 'm'
    nc_h.description = 'height above instrument'

    #nc_tf = cdfFile.createVariable('MRR_TF','f',('time','MRR rangegate',),**fillVDict)
    #nc_tf.units = 'none'
    
    #nc_f  = cdfFile.createVariable('MRR_F','f',('time','MRR rangegate','MRR spectralclass',),**fillVDict)
    #nc_f.units = 'dB'
    
    nc_d  = cdfFile.createVariable('D','f',('time','rangegate','spectralclass',),**fillVDict)
    nc_d.units = 'mm'
    nc_d.description = 'drop size (center of size class)' 
    
    nc_n  = cdfFile.createVariable('N','f',('time','rangegate','spectralclass',),**fillVDict)
    nc_n.units = 'm^-3 mm^-1'
    nc_n.description = 'spectral drop densities'
    
    #nc_k  = cdfFile.createVariable('K','f',('time','rangegate',),**fillVDict)
    #nc_k.units = 'dB'
    
    #nc_capitalZ  = cdfFile.createVariable('MRR_Capital_Z','f',('time','MRR rangegate',),**fillVDict)
    #nc_capitalZ.units = 'dBz'
    
    #nc_smallz  = cdfFile.createVariable('MRR_Small_z','f',('time','MRR rangegate',),**fillVDict)
    #nc_smallz.units = 'dBz'
    
    nc_pia  = cdfFile.createVariable('PIA','f',('time','rangegate',),**fillVDict)
    nc_pia.units = 'dB'
    nc_pia.description = 'two-way path integrated attenuation by rain drops'
    
    nc_rr  = cdfFile.createVariable('RR','f',('time','rangegate',),**fillVDict)
    nc_rr.units = 'mm h^-1'
    nc_rr.description  = 'rain rate'
    
    nc_lwc  = cdfFile.createVariable('LWC','f',('time','rangegate',),**fillVDict)
    nc_lwc.units = 'g m^-3'
    nc_lwc.description = 'liquid water content'
    
    nc_w  = cdfFile.createVariable('W','f',('time','rangegate',),**fillVDict)
    nc_w.units = 'm s^-1'
    nc_w.description = 'fall velocity'
    
    
    # fill dimensions
    nc_classes[:] = np.arange(0,64,1,dtype="i4")
    nc_times[:] = np.array(self.mrrTimestamps,dtype="i4")
    nc_ranges[:] = np.array(self.mrrH,dtype="f4")

    #fill data
    nc_h[:] = np.array(self.mrrH,dtype="f4")
    #nc_tf[:] = np.array(self.mrrTF,dtype="f4")
    #nc_f[:] = np.array(self.mrrF,dtype="f4")
    nc_d[:] = np.array(self.mrrD,dtype="f4")
    nc_n[:] = np.array(self.mrrN,dtype="f4")
    #nc_k[:] = np.array(self.mrrK,dtype="f4")
    #nc_capitalZ[:] = np.array(self.mrrCapitalZ,dtype="f4")
    #nc_smallz[:] = np.array(self.mrrSmallz,dtype="f4")
    nc_pia[:] = np.array(self.mrrPIA,dtype="f4")
    nc_rr[:] = np.array(self.mrrRR,dtype="f4")
    nc_lwc[:] = np.array(self.mrrLWC,dtype="f4")
    nc_w[:] = np.array(self.mrrW,dtype="f4")
    
    #commented because of Ubuntu bug: https://bugs.launchpad.net/ubuntu/+source/python-scientific/+bug/1005571
    #if not pyNc: 
      ##import pdb;pdb.set_trace()
      #nc_ranges._FillValue =float(self.missingNumber)  
      #nc_tf._FillValue =float(self.missingNumber)
      #nc_f._FillValue =float(self.missingNumber)      
      #nc_d._FillValue =float(self.missingNumber)     
      #nc_n._FillValue =float(self.missingNumber)
      #nc_k._FillValue =float(self.missingNumber)  
      #nc_capitalZ._FillValue =float(self.missingNumber)
      #nc_smallz._FillValue =float(self.missingNumber)      
      #nc_pia._FillValue =float(self.missingNumber)     
      #nc_rr._FillValue =float(self.missingNumber)
      #nc_lwc._FillValue =float(self.missingNumber)  
      #nc_w._FillValue =float(self.missingNumber)
    
    
    cdfFile.close()
    print("done")
  #end def writeNetCDF
#end class MrrData
=======
        if verbosity > 0:
            print "done reading"
    # end def __init__
>>>>>>> 60ead7f0

    def writeNetCDF(self, fileOut, author="IMProToo", description="MRR Averaged or Processed Data", ncForm="NETCDF3_CLASSIC"):
        '''
        writes MRR Average or Instantaneous Data into Netcdf file

        @parameter fileOut (str): netCDF file name
        @parameter author (str): Author for netCDF meta data (default:IMProToo)
        @parameter description (str): Description for NetCDF Metadata (default: empty)
        @parameter ncForm (str): netCDF Format, possible values are NETCDF3_CLASSIC, NETCDF3_64BIT, NETCDF4_CLASSIC, and NETCDF4 for the python-netcdf4 package, NETCDF3 takes the "old" Scientific.IO.NetCDF module, which is a bit more convinient to install or as fall back option python-netcdf3

        '''

        nc, pyNc = _get_netCDF_module(ncForm=ncForm)

        if pyNc:
            cdfFile = nc.Dataset(fileOut, "w", format=ncForm)
        else:
            cdfFile = nc.NetCDFFile(fileOut, "w")

        fillVDict = dict()
        # little cheat to avoid hundreds of if, else...
        if pyNc:
            fillVDict["fill_value"] = self.missingNumber

        print("writing %s ..." % (fileOut))
        # Attributes
        cdfFile.history = 'Created ' + str(time.ctime(time.time()))
        cdfFile.source = 'Created by '+author + ' with IMProToo v' + __version__
        cdfFile.mrrHeader = self.header
        cdfFile.description = description

        # Dimensions
        cdfFile.createDimension('MRR rangegate', 31)
        cdfFile.createDimension('time', None)  # allows Multifile read
        cdfFile.createDimension('MRR spectralclass', 64)

        nc_times = cdfFile.createVariable('time', 'i', ('time',), **fillVDict)
        nc_ranges = cdfFile.createVariable(
            'MRR rangegate', 'f', ('time', 'MRR rangegate',), **fillVDict)
        nc_classes = cdfFile.createVariable(
            'MRR spectralclass', 'i', ('MRR spectralclass',))

        nc_times.units = 'seconds since 1970-01-01 00:00:00'
        nc_ranges.units = 'm'
        nc_classes.units = 'none'

        # Create Variables
        nc_h = cdfFile.createVariable(
            'MRR_H', 'f', ('time', 'MRR rangegate',), **fillVDict)
        nc_h.units = 'm'

        nc_tf = cdfFile.createVariable(
            'MRR_TF', 'f', ('time', 'MRR rangegate',), **fillVDict)
        nc_tf.units = 'none'

        nc_f = cdfFile.createVariable(
            'MRR_F', 'f', ('time', 'MRR rangegate', 'MRR spectralclass',), **fillVDict)
        nc_f.units = 'dB'

        nc_d = cdfFile.createVariable(
            'MRR_D', 'f', ('time', 'MRR rangegate', 'MRR spectralclass',), **fillVDict)
        nc_d.units = 'mm'

        nc_n = cdfFile.createVariable(
            'MRR_N', 'f', ('time', 'MRR rangegate', 'MRR spectralclass',), **fillVDict)
        nc_n.units = 'm^-3 mm^-1'

        nc_k = cdfFile.createVariable(
            'MRR_K', 'f', ('time', 'MRR rangegate',), **fillVDict)
        nc_k.units = 'dB'

        nc_capitalZ = cdfFile.createVariable(
            'MRR_Capital_Z', 'f', ('time', 'MRR rangegate',), **fillVDict)
        nc_capitalZ.units = 'dBz'

        nc_smallz = cdfFile.createVariable(
            'MRR_Small_z', 'f', ('time', 'MRR rangegate',), **fillVDict)
        nc_smallz.units = 'dBz'

        nc_pia = cdfFile.createVariable(
            'MRR_PIA', 'f', ('time', 'MRR rangegate',), **fillVDict)
        nc_pia.units = 'dB'

        nc_rr = cdfFile.createVariable(
            'MRR_RR', 'f', ('time', 'MRR rangegate',), **fillVDict)
        nc_rr.units = 'mm/h'

        nc_lwc = cdfFile.createVariable(
            'MRR_LWC', 'f', ('time', 'MRR rangegate',), **fillVDict)
        nc_lwc.units = 'g/m^3'

        nc_w = cdfFile.createVariable(
            'MRR_W', 'f', ('time', 'MRR rangegate',), **fillVDict)
        nc_w.units = 'm/s'

        # fill dimensions
        nc_classes[:] = np.arange(0, 64, 1, dtype="i4")
        nc_times[:] = np.array(self.mrrTimestamps, dtype="i4")
        nc_ranges[:] = np.array(self.mrrH, dtype="f4")

        # fill data
        nc_h[:] = np.array(self.mrrH, dtype="f4")
        nc_tf[:] = np.array(self.mrrTF, dtype="f4")
        nc_f[:] = np.array(self.mrrF, dtype="f4")
        nc_d[:] = np.array(self.mrrD, dtype="f4")
        nc_n[:] = np.array(self.mrrN, dtype="f4")
        nc_k[:] = np.array(self.mrrK, dtype="f4")
        nc_capitalZ[:] = np.array(self.mrrCapitalZ, dtype="f4")
        nc_smallz[:] = np.array(self.mrrSmallz, dtype="f4")
        nc_pia[:] = np.array(self.mrrPIA, dtype="f4")
        nc_rr[:] = np.array(self.mrrRR, dtype="f4")
        nc_lwc[:] = np.array(self.mrrLWC, dtype="f4")
        nc_w[:] = np.array(self.mrrW, dtype="f4")

        # commented because of Ubuntu bug: https://bugs.launchpad.net/ubuntu/+source/python-scientific/+bug/1005571
        # if not pyNc:
        ##import pdb;pdb.set_trace()
        #nc_ranges._FillValue =float(self.missingNumber)
        #nc_tf._FillValue =float(self.missingNumber)
        #nc_f._FillValue =float(self.missingNumber)
        #nc_d._FillValue =float(self.missingNumber)
        #nc_n._FillValue =float(self.missingNumber)
        #nc_k._FillValue =float(self.missingNumber)
        #nc_capitalZ._FillValue =float(self.missingNumber)
        #nc_smallz._FillValue =float(self.missingNumber)
        #nc_pia._FillValue =float(self.missingNumber)
        #nc_rr._FillValue =float(self.missingNumber)
        #nc_lwc._FillValue =float(self.missingNumber)
        #nc_w._FillValue =float(self.missingNumber)

        cdfFile.close()
        print("done")
    # end def writeNetCDF
# end class MrrData


class mrrRawData:
    '''
    Class to read MRR raw data
    includes function to save data to netcdf
    '''

    missingNumber = -9999

    def __init__(self, fname, debugStart=0, debugLimit=0, maskData=True, ncForm="NETCDF3_CLASSIC"):
        """
        reads MRR raw data. The data is not converted, no magic! The input files can be .gz compressed.
        A single netCDF file can be input, that was previously created from mrrRawData.writeNetCDF()
        Invalid or Missing data is marked as nan and masked

        Since MRR raw data can contains all teh data transfered on the serial bus, a lot warnings can be raised. Usually these can be ignored.

        @parameter fname (str or list): list of files or Filename, wildcards allowed!
                   a single netCDF filename if reading from a file previously 
                   created by mrrProcessedData.writeNetCDF()
        @parameter debugstart (int): start after debugstart timestamps
        @parameter debugLimit (int): stop after debugLimit timestamps
        @parameter ncForm (string): set netCDF format

        provides:
        mrrRawTime (numpy int64): timestamps in seconds since 01-01-1970 (time)
        mrrRawHeight (numpy float64): height levels (time*height)
        mrrRawTF (numpy float64): Transfer function (time*height)
        mrrRawSpectrum (numpy float64): spectral reflectivities of MRR raw data (time*height*velocity)
        """

        # only provided in newer Firmware, has to be guessed for older ones
        self.defaultSpecPer10Sec = 58
        self.timezone = None

        # If this is a single filename input, and it is a netCDF
        # (extension is nc or cdf), then read it directly and return.
        if type(fname) is str:
            if os.path.splitext(fname)[1] in ('.nc', '.cdf'):

                nc, pyNc = _get_netCDF_module(ncForm=ncForm)

                if pyNc:
                    cdfFile = nc.Dataset(fname, "r", format=ncForm)
                else:
                    cdfFile = nc.NetCDFFile(fname, "r")

                self.header = cdfFile.getncattr('mrrHeader')
                self.mrrRawCC = cdfFile.getncattr('mrrCalibrationConstant')
                self.mrrRawHeight = cdfFile.variables['MRR rangegate'][:]
                self.mrrRawTime = cdfFile.variables['MRR time'][:]
                self.mrrRawTF = cdfFile.variables['MRR_TF'][:]
                self.mrrRawSpectrum = cdfFile.variables['MRR_Spectra'][:]
                self.mrrRawNoSpec = cdfFile.variables['MRR_NoSpectra'][:]

                cdfFile.close()

                self.shape2D = np.shape(self.mrrRawHeight)
                self.shape3D = np.shape(self.mrrRawSpectrum)

                return

        # some helper functions
        def rawEsc(string, floatInt):
            """
            set invalid data to nan!

            @parameter string (str): string from mrr data
            @parameter floatInt (function): int or float function

            @return - float or int number
            """

            if (string == " "*9) or (len(string) != 9):
                return np.nan
            else:
                return floatInt(string)

        def splitMrrRawData(string, debugTime, floatInt, startI):
            '''
            splits one line of mrr raw data into list
            @parameter string (str) string of MRR data
            @parameter debugTime (int) time for debug output
            @parameter floatInt (type) convert float or integer
            @parameter startI (int) first data index, old file format 6, new 3
            @retrun array with mrr data
            '''

            instData = list()
            instData_append = instData.append

            for k in np.arange(startI, 9*32, 9):
                try:
                    instData_append(rawEsc(string[k:k+9], floatInt))
                except:
                    print("######### Warning, Corrupt data at " + str(unix2date(debugTime)) +
                          ", " + str(timestamp) + ", position "+str(k)+": " + string+" #########")
                    instData_append(np.nan)
            return np.array(instData)

        if type(fname) == list:
            files = fname
        else:
            files = glob.glob(fname)
            files.sort()

        foundAtLeastOneFile = False

        # go thorugh all files
        for f, file in enumerate(files):
            print "%s of %s:" % (f+1, len(files)), file
            # open file gz or ascii
            try:
                if file[-3:] == ".gz":
                    try:
                        allData = gzip.open(file, 'rb')
                    except:
                        print "could not open:", file
                        raise IOError("could not open:" + file)
                else:
                    try:
                        allData = open(file, 'r')
                    except:
                        print "could not open:", file
                        raise IOError("could not open:" + file)

                if len(allData.read(10)) == 0:
                    print file, "empty!"
                    allData.close()
                    raise IOError("File empty")
                else:
                    allData.seek(0)
                    i = 0
            except IOError:
                print "skipping..."
                continue

            foundAtLeastOneFile = True

            # go through file and make a dictionary with timestamp as key and all corresponding lines of data as values
            dataMRR = {}
            prevDate = 0
            tmpList = list()

            # preset, is changed in 8 lines if required
            fileFormat = "new"

            for line in allData:
                if line[0:2] == "T:" or line[0:3] == "MRR":
                    if i != 0:
                        dataMRR[prevDate] = tmpList
                    tmpList = []
                    if line[0:2] == "T:":
                        asciiDate = line[2:14]  # old mrr raw data
                        fileFormat = "old"  # if there
                    elif line[0:4] == "MRR ":
                        asciiDate = line[4:16]  # new mrr raw spectra
                    else:
                        raise IOError("must be either new or old file format!")
                    # Script wants UTC!
                    date = datetime.datetime(year=2000+int(asciiDate[0:2]), month=int(asciiDate[2:4]), day=int(
                        asciiDate[4:6]), hour=int(asciiDate[6:8]), minute=int(asciiDate[8:10]), second=int(asciiDate[10:12]))
                    date = int(date2unix(date))
                    tmpList.append(line)
                    prevDate = date
                else:
                    tmpList.append(line)
                i += 1
            # end for line
            dataMRR[prevDate] = tmpList
            allData.close()

            try:
                del dataMRR[0]
                warnings.warn("Warning: some lines without timestamp")
            except:
                pass

            if fileFormat == "new":
                startIndex = 3
            elif fileFormat == "old":
                startIndex = 6
            else:
                raise IOError("must be either new or old file format!")

            if debugLimit == 0:
                debugLimit = len(dataMRR.keys())

            specLength = debugLimit - debugStart

            # create arrays for data
            rawSpectra = np.ones((specLength, 32, 64), dtype=int)*np.nan
            rawTimestamps = np.array(np.sort(dataMRR.keys())[
                                     debugStart:debugLimit], dtype=int)
            rawHeights = np.ones((specLength, 32), dtype=int)*np.nan
            rawTFs = np.ones((specLength, 32), dtype=float)*np.nan
            rawNoSpec = np.zeros(specLength, dtype=int)

            # default value - if the whole file is processed without ever setting mrrRawCC, this
            # means the file is not usable for Ze calculations, but there is no workaround there.
            self.mrrRawCC = 0

            # go through timestamps and fill up arrays
            for t, timestamp in enumerate(rawTimestamps):
                dataSet = dataMRR[timestamp]
                for dataLine in dataSet:
                    if dataLine[0:2] == "T:" or dataLine[0:3] == "MRR":
                        # store the first or second header line as an example, but parse every one
                        # to check for the CC and number of spectra variables. The first header line
                        # of MRR data might be messed up after starting the MRR, so the second one
                        # is used if available.
                        if t in [0, 1]:
                            self.header = dataLine
                        headerLineCC, headerLineNumSpectra, timezone = self.parseHeaderLine(
                            dataLine, fileFormat)
                        if headerLineCC is not None:
                            self.mrrRawCC = headerLineCC
                        if headerLineNumSpectra is not None:
                            rawNoSpec[t] = headerLineNumSpectra
                        else:
                            # if fileFormat is "old", then the default value must always be taken;
                            # otherwise, use the value from the headerLine, if present, otherwise
                            # print a warning, since that means the headerLine had a problem.
                            if fileFormat == "new":
                                warnings.warn(
                                    'Warning, could not read number of Spectra, taking default instead: '+self.defaultSpecPer10Sec)
                            rawNoSpec[t] = self.defaultSpecPer10Sec
                        if self.timezone is  None:
                            self.timezone = timezone
                        else:
                            assert self.timezone == timezone

                        continue  # print timestamp
                    elif dataLine[0:3] == "M:h" or dataLine[0] == "H":
                        rawHeights[t, :] = splitMrrRawData(
                            dataLine, timestamp, int, startIndex)
                        continue  # print "H"
                    elif dataLine[0:4] == "M:TF" or dataLine[0:2] == "TF":
                        rawTFs[t, :] = splitMrrRawData(
                            dataLine, timestamp, float, startIndex)
                        continue  # print "TF"
                    elif dataLine[0:3] == "M:f" or dataLine[0] == "F":
                        try:
                            if fileFormat == "old":
                                specBin = int(dataLine[3:5])
                            else:
                                specBin = int(dataLine[1:3])
                        except:
                            warnings.warn("######### Warning, Corrupt data header at " + str(
                                unix2date(timestamp)) + ", " + str(timestamp) + ", " + dataLine+" #########")
                            continue
                        rawSpectra[t, :, specBin] = splitMrrRawData(
                            dataLine, timestamp, int, startIndex)
                        continue
                    elif (dataLine[0:2] == "C:") or (dataLine[0:2] == "R:"):
                        continue
                    else:
                        warnings.warn("? Line not recognized:" + dataLine)

            # end for t,timestamp

            # discard spectra which are only partly valid!

            rawSpectra[np.any(np.isnan(rawSpectra), axis=2)] = np.nan
            rawSpectra[np.any(np.isnan(rawTFs), axis=1)] = np.nan
            rawSpectra[np.any(np.isnan(rawHeights), axis=1)] = np.nan
            rawTFs[np.any(np.isnan(rawTFs), axis=1)] = np.nan
            rawHeights[np.any(np.isnan(rawHeights), axis=1)] = np.nan

            # join arrays of different days
            try:
                self.mrrRawHeight = np.concatenate(
                    (self.mrrRawHeight, rawHeights), axis=0)
                self.mrrRawTime = np.concatenate(
                    (self.mrrRawTime, rawTimestamps), axis=0)
                self.mrrRawTF = np.concatenate((self.mrrRawTF, rawTFs), axis=0)
                self.mrrRawSpectrum = np.concatenate(
                    (self.mrrRawSpectrum, rawSpectra), axis=0)
                self.mrrRawNoSpec = np.concatenate(
                    (self.mrrRawNoSpec, rawNoSpec), axis=0)
            except AttributeError:
                self.mrrRawHeight = rawHeights
                self.mrrRawTime = rawTimestamps
                self.mrrRawTF = rawTFs
                self.mrrRawSpectrum = rawSpectra
                self.mrrRawNoSpec = rawNoSpec
            # end try
        # end for f,file

        if foundAtLeastOneFile == False:
            raise UnboundLocalError("No files found: " + fname)
        try:
            self.header
        except:
            print "did not find any MRR data in file!"
            raise IOError("did not find any MRR data in file!")
        del rawHeights, rawTimestamps, rawTFs, rawSpectra

        if maskData:
            self.mrrRawHeight = np.ma.masked_array(
                self.mrrRawHeight, np.isnan(self.mrrRawHeight))
            self.mrrRawTime = np.ma.masked_array(
                self.mrrRawTime, np.isnan(self.mrrRawTime))
            self.mrrRawTF = np.ma.masked_array(
                self.mrrRawTF, np.isnan(self.mrrRawTF))
            self.mrrRawSpectrum = np.ma.masked_array(
                self.mrrRawSpectrum, np.isnan(self.mrrRawSpectrum))

        self.shape2D = np.shape(self.mrrRawHeight)
        self.shape3D = np.shape(self.mrrRawSpectrum)

    # end def __init__

    @staticmethod
    def parseHeaderLine(headerLine, fileFormat):
        '''
        Parses the raw data header line.
        Tries to parse according to the fileFormat ("old", or "new")
        Prints a warning if unsuccessful.
        '''

        tokens = headerLine.split()

        CC = None
        numSpectra = None

        try:
            idx = tokens.index('CC')
        except:
            warnings.warn('Warning, could not find Keyword CC in :'+headerLine)
        else:
            try:
                CC = int(tokens[idx+1])
            except:
                warnings.warn('Warning, could not read CC in: ' + headerLine)

        if fileFormat == "new":
            if not tokens[2].startswith("UTC"):
                raise IOError("ERROR, timestring must start with UTC!")
            timezone = tokens[2]
            if tokens[-1] != "RAW":
                raise IOError("Was expecting MRR RAW DATA, found: "+tokens[-1])
            try:
                idx = tokens.index('MDQ')
            except:
                warnings.warn(
                    'Warning, could not find Keyword MDQ in :'+headerLine)
            else:
                try:
                    numSpectra = int(tokens[idx+2])
                except:
                    warnings.warn(
                        'Warning, could not read number of Spectra: in ' + headerLine)

        elif fileFormat == "old":
            if tokens[1] != "UTC":
                raise IOError("ERROR, time must be UTC!")
            timezone = tokens[1]

        else:
            raise IOError("must be either new or old file format!")

        return CC, numSpectra, timezone

    def writeNetCDF(self, fileOut, author="IMProToo", description="MRR Raw Data", ncForm='NETCDF3_CLASSIC'):
        '''
        writes MRR raw Data into Netcdf file

        @parameter fileOut (str): netCDF file name
        @parameter author (str): Author for netCDF meta data (default:IMProToo)
        @parameter description (str): Description for NetCDF Metadata (default: empty)
        @parameter netcdfFormat (str): netcdf format, possible values are NETCDF3_CLASSIC, NETCDF3_64BIT, NETCDF4_CLASSIC, and NETCDF4 for the python-netcdf4 package, NETCDF3 takes the "old" Scientific.IO.NetCDF module, which is a bit more convinient to install or as fall back option python-netcdf3
        '''

        nc, pyNc = _get_netCDF_module(ncForm=ncForm)

        if pyNc:
            cdfFile = nc.Dataset(fileOut, "w", format=ncForm)
        else:
            cdfFile = nc.NetCDFFile(fileOut, "w")

        print("writing %s ..." % (fileOut))
        # Attributes
        cdfFile.history = 'Created ' + str(time.ctime(time.time()))
        cdfFile.source = 'Created by '+author + ' with IMProToo v' + __version__
        cdfFile.mrrHeader = self.header
        cdfFile.description = description
        cdfFile.mrrCalibrationConstant = self.mrrRawCC

        fillVDict = dict()
        # little cheat to avoid hundreds of if, else...
        if pyNc:
            fillVDict["fill_value"] = self.missingNumber

        # Dimensions
        cdfFile.createDimension('MRR rangegate', 32)
        cdfFile.createDimension('time', None)  # allows Multifile read
        cdfFile.createDimension('MRR spectralclass', 64)

        nc_times = cdfFile.createVariable(
            'MRR time', 'i', ('time',), **fillVDict)
        nc_ranges = cdfFile.createVariable(
            'MRR rangegate', 'f', ('time', 'MRR rangegate',))
        nc_classes = cdfFile.createVariable(
            'MRR spectralclass', 'i', ('MRR spectralclass',), **fillVDict)

        nc_times.units = 'seconds since 1970-01-01 00:00:00'
        nc_times.timezone =self.timezone
        nc_ranges.units = 'm'
        nc_classes.units = 'none'

        # Create Variables
        nc_tf = cdfFile.createVariable(
            'MRR_TF', 'f', ('time', 'MRR rangegate',), **fillVDict)
        nc_tf.units = 'none'

        nc_spectra = cdfFile.createVariable(
            'MRR_Spectra', 'f', ('time', 'MRR rangegate', 'MRR spectralclass',), **fillVDict)
        nc_spectra.units = 'none'

        nc_noSpec = cdfFile.createVariable(
            'MRR_NoSpectra', 'i', ('time',), **fillVDict)
        nc_noSpec.units = 'none'

        # fill dimensions
        nc_classes[:] = np.array(np.arange(0, 64, 1), dtype="i4")
        nc_times[:] = np.array(self.mrrRawTime, dtype="i4")
        nc_ranges[:] = np.array(self.mrrRawHeight, dtype="f4")

        # fill data
        nc_tf[:] = np.array(self.mrrRawTF, dtype="f4")
        nc_spectra[:] = np.array(self.mrrRawSpectrum, dtype="f4")
        nc_noSpec[:] = np.array(self.mrrRawNoSpec, dtype="i4")

        # commented because of Ubuntu bug: https://bugs.launchpad.net/ubuntu/+source/python-scientific/+bug/1005571
        # if not pyNc:
        #nc_noSpec._FillValue =int(self.missingNumber)
        #nc_spectra._FillValue =float(self.missingNumber)
        #nc_tf._FillValue =float(self.missingNumber)
        #nc_ranges._FillValue =float(self.missingNumber)

        cdfFile.close()
        print("done")
    # end def write2NetCDF
# end class MrrData<|MERGE_RESOLUTION|>--- conflicted
+++ resolved
@@ -45,265 +45,6 @@
 
 
 class MrrZe:
-<<<<<<< HEAD
-  '''
-  class to calculate the 'real' MRR Ze from MRR raw data. The spectra are noise corrected and dealiased. see batch_convert_rawData.py for exemplarily use
-  '''
-  warnings.filterwarnings('always','.*', UserWarning,)
-
-  def __init__(self,rawData):
-    
-    if rawData.mrrRawCC == 0:
-      print('WARNING: MRR calibration constant set to 0!')
-    
-    self.co = dict()
-    
-    #verbosity
-    self.co["debug"] = 0
-    
- 
-    
-    #######MRR Settings#######
-    
-    #mrr frequency, MRR after 2011 (or upgraded) use 24.23e9
-    self.co["mrrFrequency"] = 24.15e9 #in Hz,
-    #wavelength in m
-    self.co["lamb"] = 299792458. / self.co["mrrFrequency"] 
-    #mrr calibration constant
-    self.co["mrrCalibConst"] = rawData.mrrRawCC
-
-    #do not change these values, unless you have a non standard MRR!    
-    #nyquist range minimum
-    self.co["nyqVmin"] = 0
-    #nyquist range maximum
-    self.co["nyqVmax"] = 11.9301147
-    #nyquist delta
-    self.co["nyqVdelta"] = 0.1893669
-    #list with nyquist velocities
-    self.co["nyqVel"] = np.arange(self.co["nyqVmin"],self.co["nyqVmax"]+0.0001,self.co["nyqVdelta"])
-    #spectral resolution
-    self.co["widthSpectrum"] = 64
-    #min height to be processed
-    self.co["minH"] = 1 # start couning at 0
-    #max heigth to be processed
-    self.co["maxH"] = 31 # start couning at 0
-    #no of processed heights
-    self.co["noH"] = self.co["maxH"]+1 - self.co["minH"]
-    #shape of spectrum for one time step
-    self.co["specShape"] = (self.co["noH"],self.co["widthSpectrum"],)
-    #input data MRR averageing time
-    self.co["averagingTime"] = 10
-    #|K**2| dielectric constant
-    self.co["K2"] = 0.92
-
-    
-    #######options for finding peaks#######
-    
-    #minimum width of a peak. if set to 4 instead of 3, more clutter is rempoved, but sensitivity becomes worse.
-    self.co["findPeak_minPeakWidth"] = 3
-    #minimum standard deviation of of spectrum for peak self.co["findPeak_minStdPerS"]/np.sqrt(self.co["averagingTime"])
-    self.co["findPeak_minStdPerS"] = 0.6
-    #minimum difference of doppler velocity from self.co["nyqVmax"]/2 for peak
-    self.co["findPeak_minWdiff"] = 0.2
-    
-    
-    
-    #######options for getting peaks#######
-    
-    #method for finding peaks in the spectrum, either based on Hildebrand and Sekhon, 1974 [hilde] or on the method of descending average [descAve]. [hilde] is recommended
-    self.co["getPeak_method"] = "hilde" #["hilde","descAve"]
-    #sometimes the first method fails and almost the whole spectrum is found as a peak, so apply a second check based on the remaining method from [hilde,descAve]
-    self.co["getPeak_makeDoubleCheck"] = True
-    #apply double check to peaks wider than xx*noOfSpec
-    self.co["getPeak_makeDoubleCheck_minPeakWidth"] = 0.9 #wider real peaks can actually happen! These are usually bimodal peaks, descending average method fails for them, thus the spectrum     
-    #hilde method uses an extra buffer to avoid to large peaks. loop stops first at sepctrum >= self.co["getPeak_hildeExtraLimit"]*hilde_limit, only one more bin is added if above self.co["getPeak_hildeExtraLimit"]. More bins above self.co["getPeak_hildeExtraLimit"] are ignored
-    self.co["getPeak_hildeExtraLimit"] = 1.2 #times hildebrand limit
-    #options for descAve method
-    #window to calculate the average, if too large, it might go into the next peak! if too small, it might not catch bimodal distributions
-    self.co["getPeak_descAveCheckWidth"] = 10 
-    #descAve stops not before mean is smaller than self.co["getPeak_descAveMinMeanWeight"] of the mean of the self.co["getPeak_descAveCheckWidth"] smallest bins. make very big to turn off
-    self.co["getPeak_descAveMinMeanWeight"] = 4 
-    
-    #####options for confirming peaks ##########
-    #check whether time/height beighbours of a peak contain a peak as well
-    self.co["confirmPeak_5x5boxCoherenceTest"] = True
-    #maximum of other peaks must be within X Dopplerbins of the maximum of the tested peak
-    self.co["confirmPeak_5x5boxCoherenceTest_maxBinDistane"] = 10
-    
-    
-    #######general options#######
-    
-    #process only peaks in self.co["spectrumBorderMin"][height]:self.co["spectrumBorderMax"][height]
-    self.co["spectrumBorderMin"] = [5, 4, 3, 2, 2, 2, 2, 2, 2, 2, 2, 2, 2, 2, 2, 2, 2, 2, 2, 2, 2, 2, 2, 2, 2, 2, 2, 2, 3, 3, 5]
-    self.co["spectrumBorderMax"] =[60,61,62,63,63,63,63,63,63,63,63,63,63,63,63,63,63,63,63,63,63,63,63,63,63,63,63,63,62,61,63]
-    #interpolate spectrum inbetween
-    self.co["interpolateSpectrum"] = True
-    #extend also peaks to interpolated part
-    self.co["fillInterpolatedPeakGaps"] = True
-    #mask everything in these heights, since they are disturbed
-    self.co["completelyMaskedHeights"] = [0,1,30]
-    #first height with trustfull peaks. Setting important for dealiasing to avoid folding from completelyMaskedHeights into the first used height.
-    self.co["firstUsedHeight"] = 2
-    
-    #######dealiasing options#######
-    
-    #dealiase spectrum yes/no
-    self.co["dealiaseSpectrum"] = True    
-    #save also non dealiased eta, Ze, W, Znoise specWidth, peakVelLeftBorder, peakVelRightBorder
-    self.co["dealiaseSpectrum_saveAlsoNonDealiased"] = True
-    #make sure there is only one peak per heigth after deailiasing!
-    self.co["dealiaseSpectrum_maxOnePeakPerHeight"] = True
-    #dealiasing is based on comparison with reference velocity calculated from reflectivity. v = A*Ze**B
-    self.co['dealiaseSpectrum_Ze-vRelationSnowA'] = 0.817 #Atlas et al. 1973
-    self.co['dealiaseSpectrum_Ze-vRelationSnowB'] = 0.063 #Atlas et al. 1973
-    self.co['dealiaseSpectrum_Ze-vRelationRainA'] = 2.6   #Atlas et al. 1973
-    self.co['dealiaseSpectrum_Ze-vRelationRainB'] = 0.107 #Atlas et al. 1973
-    #trusted peak needs minimal Ze
-    self.co['dealiaseSpectrum_trustedPeakminZeQuantile'] = 0.1
-    #if you have interference, you don't want to start you dealiasing procedure there
-    self.co["dealiaseSpectrum_heightsWithInterference"] =  []
-    #test coherence of dealiased velocity spectrum in time dimension. try to refold short jumps.
-    self.co["dealiaseSpectrum_makeCoherenceTest"] = True
-    #if the height averaged velocity between to timesteps is larger than this, it is tried to refold the spectrum
-    self.co["dealiaseSpectrum_makeCoherenceTest_velocityThreshold"] = 8 
-    #if there are after coherence test still velocity jumps, mask +/- timesteps
-    self.co["dealiaseSpectrum_makeCoherenceTest_maskRadius"] = 10
-
-    
-    #######netCDF options#######
-    
-    self.co["ncCreator"] = "IMProToo user"    
-    self.co["ncDescription"] = "MRR data processed with IMProToo"    
-    self.co["ncLocation"] = " "    
-    self.co["ncInstitution"] = " "    
-     
-    #######end of settings#######    
-
-    
-    #special option to top processing in the middel and return results
-    self.debugStopper = 0
-    
-    self.missingNumber = -9999.
-    
-    self.header = rawData.header
-    self.time = rawData.mrrRawTime
-    self.H = rawData.mrrRawHeight[:,self.co["minH"]:self.co["maxH"]+1]
-    self.TF = rawData.mrrRawTF[:,self.co["minH"]:self.co["maxH"]+1]
-    self.rawSpectrum = rawData.mrrRawSpectrum[:,self.co["minH"]:self.co["maxH"]+1]
-    self.noSpecPerTimestep = rawData.mrrRawNoSpec
-    
-    self.no_h = np.shape(self.H)[1]
-    self.no_t = np.shape(self.time)[0]
-    self.no_v = self.co["widthSpectrum"]
-    
-    self._shape2D = np.shape(self.H)
-    self._shape3D = np.shape(self.rawSpectrum)
-        
-    self.qual = dict()
-    
-    return  
-      
-  def averageSpectra(self,averagingTime):
-    """
-    average Spectras and other data. If averaging time is e.g. 60, the data with the timestamp 14:00 contains all measurements from 13:59:00 to 13:59:59 (like MRR standard software)
-    """
-
-    rawSpectra = self.rawSpectrum
-    rawTimestamps = self.time
-    heights = self.H
-    TFs = self.TF
-    noSpec = self.noSpecPerTimestep
-    
-    #find first entry
-    startSeconds = unix2date(rawTimestamps[0]).second
-    start = rawTimestamps[0] + averagingTime - startSeconds
-    #find last minute
-    endSeconds = unix2date(rawTimestamps[-1]).second
-    end = rawTimestamps[-1] + 60 - endSeconds
-    #make new timevector and 
-    rawTimestampsAve = np.ma.arange(start,end+averagingTime,averagingTime,dtype="int")
-    
-    #create new arrays
-    newSpectraShape = list(rawSpectra.shape)
-    newSpectraShape[0] = rawTimestampsAve.shape[0]
-    rawSpectraAve = np.ma.zeros(newSpectraShape) *np.nan 
-    
-    newTFsShape =  list(TFs.shape)
-    newTFsShape[0] = rawTimestampsAve.shape[0]
-    TFsAve = np.ma.zeros(newTFsShape) *np.nan
-
-    newHeightsShape = list(heights.shape)
-    newHeightsShape[0] = rawTimestampsAve.shape[0]
-    heightsAve = np.ma.zeros(newHeightsShape) *np.nan
-    
-    newNoSpecShape = (rawTimestampsAve.shape[0],)
-    noSpecAve = np.ma.zeros(newNoSpecShape,dtype=int) 
-    
-    
-    #ugly loop trough new, averaged time vector!
-    for t,timestamp in enumerate(rawTimestampsAve):
-      #boolean array containing the wanted entries
-      booleanTimes = (rawTimestamps<timestamp)*(rawTimestamps>=timestamp-averagingTime)
-      aveLength = len(booleanTimes[booleanTimes==True])
-      #proceed only if entries were found 
-      if aveLength != 0 :
-        # and if TF and heights are NOT changing and if heights are not zero!!
-        if np.all(TFs[booleanTimes] == TFs[booleanTimes][0]) and np.all(heights[booleanTimes] == heights[booleanTimes][0]) and np.logical_not(np.all(heights[booleanTimes]==0)):
-          #averaging:
-          rawSpectraAve[t] = np.ma.average(rawSpectra[booleanTimes], axis=0)
-          heightsAve[t] = np.ma.average(heights[booleanTimes], axis=0)
-          TFsAve[t] = np.ma.average(TFs[booleanTimes], axis=0)
-          noSpecAve[t] = np.ma.sum(noSpec[booleanTimes])
-        else:
-          print "Skipping data due to changed MRR configuration!"
-      else:
-        rawSpectraAve[t] = np.nan
-        heightsAve[t] = np.nan
-        TFsAve[t] = np.nan
-        noSpecAve[t] = 0
-        print "No Data at " + str(unix2date(timestamp))
-    
-    self.rawSpectrum = rawSpectraAve
-    self.time = rawTimestampsAve
-    self.H = heightsAve
-    self.TF = TFsAve
-    self.noSpecPerTimestep = noSpecAve.filled(0)
-
-    self.no_t = np.shape(self.time)[0]    
-    self._shape2D = np.shape(self.H)
-    self._shape3D = np.shape(self.rawSpectrum)
-
-    self.co["averagingTime"] = averagingTime
-    return 
-      
-  def getSub(self,start,stop):
-    """
-    cut out some spectra (for debugging)
-    
-    start,stop (int): border indices
-    """
-    if stop == -1:
-      stop = self._shape2D[0]
-   
-    self.rawSpectrum = self.rawSpectrum[start:stop]
-    self.time = self.time[start:stop]
-    self.H = self.H[start:stop]
-    self.TF = self.TF[start:stop]
-    self.noSpecPerTimestep = self.noSpecPerTimestep[start:stop]
-    
-    if len(self.noSpecPerTimestep) == 0:
-      raise ValueError('getSub: No data lef!')
-
-    self.no_t = np.shape(self.time)[0]    
-    self._shape2D = np.shape(self.H)
-    self._shape3D = np.shape(self.rawSpectrum)
-
-    return 
-    
-    
-  def rawToSnow(self):
-=======
->>>>>>> 60ead7f0
     '''
     class to calculate the 'real' MRR Ze from MRR raw data. The spectra are
     noise corrected and dealiased. see batch_convert_rawData.py for
@@ -467,6 +208,9 @@
         self.co["ncCreator"] = "IMProToo user"
         self.co["ncDescription"] = "MRR data processed with IMProToo"
 
+        self.co["ncLocation"] = ""
+        self.co["ncInstitution"] = ""
+
         # ######end of settings#######
 
         # special option to top processing in the middel and return results
@@ -964,8 +708,8 @@
         """
         get the peak of the spectrum using Hildebrand algorithm. Note that this routine works
         'the other way around' than e.g. pamtra's or pyart's Hildebrand routine. I.e. we start
-        with the full spectrum and remove the largest bins instead of starting with the 
-        smallest values and adding larger ones. This is more robust for the MRR. also 
+        with the full spectrum and remove the largest bins instead of starting with the
+        smallest values and adding larger ones. This is more robust for the MRR. also
         getPeak_hildeExtraLimit works better for MRR than teh traditional threshold definition from HS74.
 
         @parameter dataFlat (numpy float64): flat spectrum from MRR Raw data
@@ -1257,253 +1001,6 @@
 
             peakTmp = list()
             peakTmpInd = list()
-<<<<<<< HEAD
-            continue
-          ZeTmp  = 1e18*(self.co["lamb"]**4*etaSumTmp/(np.pi**5*self.co["K2"]))
-          
-          #guess doppler velocity
-          peakTmpSnowVel =  self.co['dealiaseSpectrum_Ze-vRelationSnowA'] * ZeTmp**self.co['dealiaseSpectrum_Ze-vRelationSnowB']
-          peakTmpRainVel = self.co['dealiaseSpectrum_Ze-vRelationRainA'] * ZeTmp**self.co['dealiaseSpectrum_Ze-vRelationRainB']
-          peakTmpRefVel = (peakTmpSnowVel + peakTmpRainVel)/2.
-
-          #save other features
-          peaksVref.append(peakTmpRefVel)
-          peaks.append(peakTmp)
-          peaksIndices.append(peakTmpInd)
-          peaksStartIndices.append(peakTmpInd[0])
-          peaksEndIndices.append(peakTmpInd[-1])
-          
-          peaksMaxIndices.append(np.argmax(peakTmp)+ii-len(peakTmp))
-          peaksHeight.append(peakTmpHeight)
-          peaksVelMe.append(np.sum((velMe[orgIndex[0]:orgIndex[-1]+1]*peakTmp))/np.sum(peakTmp))
-          peaksZe.append(ZeTmp)            
-          
-          peakTmp = list()
-          peakTmpInd = list()
-          truncatingPeak = False
-        #small peaks can show up again due to dealiasing, get rid of them:
-        elif len(peakTmp)>0 and len(peakTmp)<self.co["findPeak_minPeakWidth"]:
-          peakTmp = list()
-          peakTmpInd = list()
-          truncatingPeak = False
-        #no peak
-        else:
-          continue
-        
-      #we want only ONE peak per range gate!
-      if self.co["dealiaseSpectrum_maxOnePeakPerHeight"]:
-        #get list with peaks, whcih are too much
-        peaksTbd = self._maxOnePeakPerHeight(t,peaksStartIndices,peaksEndIndices,peaksZe)
-        #remove them
-        for peakTbd in np.sort(peaksTbd)[::-1]:
-          peaks.pop(peakTbd)
-          peaksIndices.pop(peakTbd)
-          peaksMaxIndices.pop(peakTbd)
-          peaksVelMe.pop(peakTbd)
-          peaksHeight.pop(peakTbd)
-          peaksVref.pop(peakTbd)
-          peaksZe.pop(peakTbd)
-
-      #if anything was found, save it
-      if len(peaks) > 0:
-        allPeaks[t] = peaks
-        allPeaksIndices[t] = peaksIndices
-        allPeaksMaxIndices[t] = peaksMaxIndices
-        allPeaksVelMe[t] = peaksVelMe
-        allPeaksHeight[t] = peaksHeight
-        allPeaksRefV[t] = peaksVref
-        allPeaksZe[t] = peaksZe
-    #end for t
-        
-    return allPeaks, allPeaksIndices, allPeaksMaxIndices, allPeaksVelMe, allPeaksHeight, allPeaksRefV, allPeaksZe
-
-  def _maxOnePeakPerHeight(self,t,peaksStartIndices,peaksEndIndices,peaksZe):
-    '''
-    some height will contain more than one peak, try to find them
-    returns a list with peaks to be delteted
-    '''
-    
-    peaksStartIndices = np.array(peaksStartIndices)
-    peaksEndIndices = np.array(peaksEndIndices)
-    peaksZeCopy = np.array(peaksZe)
-    
-    peaksTbd = list()
-    
-    for pp,peakStart in enumerate(peaksStartIndices):
-      deletePeaks = False
-      if peakStart == -9999: continue #peak has been deleted
-      followingPeaks = (peaksStartIndices>=peakStart) *  (peaksStartIndices < peakStart+(1.5*self.co["widthSpectrum"]))
-      if (np.sum(followingPeaks) >= 3):
-        #if you have three peaks so close together it is cristal clear:
-        deletePeaks = True
-      elif (np.sum(followingPeaks) == 2):
-        #if you have only two they must be close together
-        secondPeak = np.where(followingPeaks)[0][1]
-        deletePeaks = (peaksEndIndices[secondPeak] - peakStart < self.co["widthSpectrum"]/2.)
-      if deletePeaks == True :
-
-        Indices = np.where(followingPeaks)[0][0:3] #don't consider more than 3! the rest is hopefully caught by next loop!
-        smallestZe = Indices[np.argmin(peaksZeCopy[Indices])]
-        peaksTbd.append(smallestZe)
-
-        #these are needed for the loop, so they are only masked, not deleted
-        peaksStartIndices[peaksTbd[-1]]=-9999
-        peaksEndIndices[peaksTbd[-1]] = -9999
-        peaksZeCopy[peaksTbd[-1]] = 9999
-            
-    return peaksTbd
-
-  def  _getTrustedPeak(self,allPeaksZe,allPeaksVelMe,allPeaksRefV,allPeaksMaxIndices,allPeaksHeight):
-    '''
-    find heigth and position of most trustfull peak
-    
-    allPeaksZe - time dictonary with lists of first guess Ze for each peak
-    allPeaksVelMe - first guess peak velocity based on the last bin
-    allPeaksRefV - expected velocity of each peak based on Ze according to theory
-    allPeaksMaxIndices - time dictonary maximum of each peak
-    allPeaksHeight - first guess peak height based on the last bin
-    
-    returns 1D time  arrays
-    trustedPeakNo - no of trusted peaks (starting at bottom)
-    trustedPeakHeight - estimated height
-    trustedPeakVel - -estimated velocity
-    trustedPeakHeightStart, trustedPeakHeightStop - start and stop indices from 0:192 range
-    '''
-    trustedPeakHeight = np.zeros(self.no_t,dtype=int)
-    trustedPeakVel = np.zeros(self.no_t)
-    trustedPeakNo = np.ones(self.no_t,dtype=int)*-9999
-    trustedPeakHeightStart = np.zeros(self.no_t,dtype=int)
-    trustedPeakHeightStop = np.zeros(self.no_t,dtype=int)
-    for t in np.arange(self.no_t):
-      #now process the found peaks
-      if t in self._allPeaks.keys():
-        
-        #the trusted peak needs a certain minimal reflectivity to avoid confusion by interference etc, get the minimum threshold
-        averageZe = np.sum(allPeaksZe[t])/float(len(allPeaksZe[t]))
-        minZe = quantile(self._allPeaksZe[t], self.co['dealiaseSpectrum_trustedPeakminZeQuantile'])
-        
-        
-        peaksVelMe = np.array(allPeaksVelMe[t])
-        peaksVels = np.array([peaksVelMe+self.co["nyqVdelta"]*self.co["widthSpectrum"],peaksVelMe,peaksVelMe-self.co["nyqVdelta"]*self.co["widthSpectrum"]])
-        refVels = np.array([allPeaksRefV[t],allPeaksRefV[t],allPeaksRefV[t]])
-        #this difference between real velocity (thee different ones are tried: dealaisisnmg up, static or down) and expected Ze based velocityhas to be minimum to find trusted peak
-        diffs = np.abs(peaksVels - refVels)
-
-        #mask small peaks, peaks which are in the firt processed range gate and peaks which are in self.co["dealiaseSpectrum_heightsWithInterference"] (e.g. disturbed by interference)
-        diffs = np.ma.masked_array(diffs,[allPeaksZe[t]<=minZe]*3)
-        tripplePeaksMaxIndices = np.array(3*[allPeaksMaxIndices[t]])
-        #the first used height is a bit special, often peaks are incomplete,try to catch them to avoid trust them
-        diffs = np.ma.masked_array(diffs,(tripplePeaksMaxIndices >= self.co["firstUsedHeight"]*self.co["widthSpectrum"])*(tripplePeaksMaxIndices < self.co["firstUsedHeight"]*(self.co["widthSpectrum"]*1.5)))
-        #now mask all other peaks which are found unlikely
-        for hh in self.co["dealiaseSpectrum_heightsWithInterference"]+self.co["completelyMaskedHeights"]:
-          diffs = np.ma.masked_array(diffs,(tripplePeaksMaxIndices >= hh*self.co["widthSpectrum"])*(tripplePeaksMaxIndices < (hh+1)*self.co["widthSpectrum"]))
-        
-        #if we managed to mask all peaks, we have no choice but taking all
-        if np.all(diffs.mask==True):
-          diffs.mask[:] = False
-          if self.co["debug"]>4 : print "managed to mask all peaks at "+ str(t) +" while trying to find most trustfull one during dealiasing."
-          
-        #the minimum velocity difference tells wehther dealiasing goes up, down or is not applied  
-        UpOrDn = np.ma.argmin(np.ma.min(diffs,axis=1))
-        #get paramters for trusted peaks
-        trustedPeakNo[t] = np.ma.argmin(diffs[UpOrDn])
-        trustedPeakHeight[t] = allPeaksHeight[t][trustedPeakNo[t]] + UpOrDn-1 # -1 to ensure that updraft is negative now!!
-        trustedPeakSpecShift = trustedPeakHeight[t]*self.co["widthSpectrum"] - self.co["widthSpectrum"]
-        trustedPeakVel[t] = peaksVels[UpOrDn][trustedPeakNo[t]]
-                                                              #transform back to height related spectrum
-        #in dimension of 0:192                                                                #spectrum is extended to the left
-        trustedPeakHeightIndices= (np.array(self._allPeaksIndices[t][trustedPeakNo[t]])-trustedPeakSpecShift)[[0,-1]]
-        trustedPeakHeightStart[t] = trustedPeakHeightIndices[0]
-        trustedPeakHeightStop[t]  = trustedPeakHeightIndices[-1]          
-        
-    return trustedPeakNo, trustedPeakHeight, trustedPeakVel, trustedPeakHeightStart, trustedPeakHeightStop
-
-  def _findHeightsForPeaks(self,extendedRawSpectrum,trustedPeakNo,trustedPeakVel,trustedPeakHeight,trustedPeakHeightStart,trustedPeakHeightStop,allPeaks, allPeaksIndices, allPeaksVelMe, allPeaksHeight):
-    '''
-    try to find the height of each peak by starting at the trusted peak
-    extendedRawSpectrum - extended to 192 bins, returned with new, dealiased mask
-    trustedPeakNo - trusted peak number of all peaks in time step
-    trustedPeakVel - most liekely velocity
-    trustedPeakHeight - most likely height
-    trustedPeakHeightStart, trustedPeakHeightStop - start/stop of peaks
-    allPeaks - time dictonary with lists of the spectral reflectivities for each peak
-    allPeaksIndices - related indices
-    allPeaksVelMe - first guess peak velocity based on the last bin
-    allPeaksHeight - first guess peak height based on the last bin
-    '''
-    for t in np.arange(self.no_t):
-      if t in self._allPeaks.keys():
-        extendedRawSpectrum[t,trustedPeakHeight[t], trustedPeakHeightStart[t]:trustedPeakHeightStop[t]+1].mask = False
-        
-        
-        peaksVelMe = np.array(allPeaksVelMe[t])
-        #get all three possible velocities
-        peaksVels = np.array([peaksVelMe+self.co["nyqVdelta"]*self.co["widthSpectrum"],peaksVelMe,peaksVelMe-self.co["nyqVdelta"]*self.co["widthSpectrum"]])
-        
-        formerPeakVel = trustedPeakVel[t]
-        #loop through all peaks, starting at the trusted one
-        for jj in range(trustedPeakNo[t]-1,-1,-1)+range(trustedPeakNo[t]+1,len(allPeaks[t])):
-          #To combine ascending and descending loop in one:
-          if jj == trustedPeakNo[t]+1: formerPeakVel = trustedPeakVel[t]
-          #go up, stay or down? for which option fifference to former (trusted) peaks is smallest.
-          UpOrDn = np.argmin(np.abs(peaksVels[:,jj] - formerPeakVel))
-          #change height, indices and velocity accordingly
-          thisPeakHeight = allPeaksHeight[t][jj] + UpOrDn-1
-          if thisPeakHeight not in range(self.co["noH"]):
-            warnings.warn('Dealiasing failed! peak boundaries excced max/min height. time step '+str(t)+', peak number '+ str(jj)+', tried to put at height '+ str(thisPeakHeight))
-            self.qual["severeProblemsDuringDA"][t] = True
-	    continue
-          thisPeakSpecShift = thisPeakHeight*self.co["widthSpectrum"] - self.co["widthSpectrum"]
-          thisPeakVel = peaksVels[UpOrDn][jj]
-          thisPeakHeightIndices = np.array(allPeaksIndices[t][jj])-thisPeakSpecShift
-          if np.any(thisPeakHeightIndices<0) or np.any(thisPeakHeightIndices>=3*self.co["widthSpectrum"]):
-            warnings.warn('Dealiasing failed! peak boundaries fall out of spectrum. time step '+str(t)+', peak number '+ str(jj)+', most likely at height '+ str(thisPeakHeight))
-            self.qual["severeProblemsDuringDA"][t] = True
-            
-          #check whether there is already a peak in the found height!
-          if np.all(extendedRawSpectrum[t,thisPeakHeight].mask==True):
-            if thisPeakHeight>= self.co["noH"] or thisPeakHeight<0:
-              warnings.warn('Dealiasing reached max/min height... time step '+str(t)+', peak number '+ str(jj)+', most likely at height '+ str(thisPeakHeight))
-              self.qual["severeProblemsDuringDA"][t] = True
-              continue
-            #only if there is no peak yet!!
-            extendedRawSpectrum[t,thisPeakHeight,thisPeakHeightIndices[0]:thisPeakHeightIndices[-1]+1].mask = False
-            formerPeakVel = thisPeakVel
-          #if there is already a peak in the height, repeat the process, but take the second likely height/velocity
-          else:
-            if self.co["debug"]>4: print 'DA: there is already a peak in found height, take second choice', t,jj,thisPeakHeight,trustedPeakNo[t],trustedPeakHeight
-            #otherwise take second choice!
-            formerPeakVelList = np.array([formerPeakVel]*3)
-            formerPeakVelList[UpOrDn] = 1e10 #make extremely big
-            UpOrDn2 = np.ma.argmin(np.abs(peaksVels[:,jj] - formerPeakVelList))
-            thisPeakHeight = allPeaksHeight[t][jj] + UpOrDn2-1
-	    if thisPeakHeight not in range(self.co["noH"]):
-	      warnings.warn('Dealiasing step 2 failed! peak boundaries excced max/min height. time step '+str(t)+', peak number '+ str(jj)+', tried to put at height '+ str(thisPeakHeight))
-	      self.qual["severeProblemsDuringDA"][t] = True        
-	      continue
-            thisPeakSpecShift = thisPeakHeight*self.co["widthSpectrum"] - self.co["widthSpectrum"]
-            thisPeakVel = peaksVels[UpOrDn2][jj]
-            thisPeakHeightIndices = np.array(allPeaksIndices[t][jj])-thisPeakSpecShift
-            if np.any(thisPeakHeightIndices<0) or np.any(thisPeakHeightIndices>=3*self.co["widthSpectrum"]):
-              warnings.warn('Dealiasing step 2 failed! peak boundaries fall out of spectrum. time step '+str(t)+', peak number '+ str(jj)+', most likely at height '+ str(thisPeakHeight))
-              self.qual["severeProblemsDuringDA"][t] = True
-            if thisPeakHeight>= self.co["noH"] or thisPeakHeight<0:
-              warnings.warn('Dealiasing reached max/min height... time step '+str(t)+', peak number '+ str(jj)+', most likely at height '+ str(thisPeakHeight))
-              self.qual["severeProblemsDuringDA"][t] = True
-              continue
-            #check again whether there is already a peak in the spectrum
-            if np.all(extendedRawSpectrum[t,thisPeakHeight].mask==True):
-              #next try
-              extendedRawSpectrum[t,thisPeakHeight,thisPeakHeightIndices[0]:thisPeakHeightIndices[-1]+1].mask = False
-              formerPeakVel = thisPeakVel
-            #if yes, give up
-            else:
-              warnings.warn('Could not find height of peak! time step '+str(t)+', peak number '+ str(jj)+', most likely at height '+ str(thisPeakHeight))   
-              self.qual["severeProblemsDuringDA"][t] = True
-    
-    
-    return extendedRawSpectrum
-=======
             peaksStartIndices = list()
             peaksEndIndices = list()
             truncatingPeak = False
@@ -2049,418 +1546,12 @@
 
         qualFac["spectrumNotProcessed"] = 0b1000000000
         description += '10) spectrum is not processed due to according setting '
->>>>>>> 60ead7f0
 
         qualFac["peakTooThinn"] = 0b10000000000
         description += '11) peak removed since not wide enough '
 
-<<<<<<< HEAD
-    deltaH = oneD2twoD(heights[...,15]-heights[...,14], heights.shape[-1], 1)
-    
-    #transponieren um multiplizieren zu ermoeglichen!
-    eta = (rawSpectra.data.T * np.array((self.co["mrrCalibConst"] * (heights**2 / deltaH)) / ( 1e20),dtype=float).T).T
-    eta = np.ma.masked_array(eta,rawSpectra.mask)
-    etaNoiseAve = noise * (self.co["mrrCalibConst"] * (heights**2 / deltaH)) / 1e20
-    etaNoiseStd = noise_std * (self.co["mrrCalibConst"] * (heights**2 / deltaH)) / 1e20
-
-    #calculate Ze
-    Ze  = 1e18*(self.co["lamb"]**4*np.ma.sum(eta,axis=-1)/(np.pi**5*self.co["K2"]))
-    Ze = (10*np.ma.log10(Ze)).filled(-9999)
-    #Znoise  = 1e18*(self.co["lamb"]**4*(etaNoise*self.co["widthSpectrum"])/(np.pi**5*self.co["K2"]))
-    #Znoise = 10*np.ma.log10(Znoise).filled(-9999)
-
-    #no slicing neccesary due to mask! definign average value "my"
-    my = np.ma.sum(velocities*rawSpectra,axis=-1) / np.ma.sum(rawSpectra,axis=-1)
-
-    
-    #normed weights
-    P = (rawSpectra.T/np.ma.sum(rawSpectra,axis=-1).T).T
-    x = velocities
-    
-    #http://mathworld.wolfram.com/CentralMoment.html 
-    #T is neccessary due to different dimensions
-    mom2 = np.ma.sum(P*(x.T-my.T).T**2,axis=-1)
-    mom3 = np.ma.sum(P*(x.T-my.T).T**3,axis=-1)
-    mom4 = np.ma.sum(P*(x.T-my.T).T**4,axis=-1)
-    
-    #average fall velocity is my
-    W = my.filled(-9999)
-    #spec width is weighted std
-    specWidth = np.sqrt(mom2).filled(-9999)
-    #http://mathworld.wolfram.com/Skewness.html
-    skewness = (mom3/mom2**(3./2.)).filled(-9999)
-    #http://mathworld.wolfram.com/Kurtosis.html
-    kurtosis = (mom4/mom2**(2.)).filled(-9999)
-
-    #get velocity at borders and max of peak
-    peakVelLeftBorder = self.specVel[np.argmin(rawSpectra.mask,axis=-1)]
-    peakVelRightBorder = self.specVel[len(self.specVel) - np.argmin(rawSpectra.mask[...,::-1],axis=-1) - 1]
-    peakVelMax = self.specVel[np.argmax(rawSpectra.filled(-9999),axis=-1)]
-    
-    #get the according indices
-    peakArgLeftBorder = np.argmin(rawSpectra.mask,axis=-1)
-    peakArgRightBorder = len(self.specVel) - np.argmin(rawSpectra.mask[...,::-1],axis=-1) - 1
-    
-    #to find the entries we have to flatten everything
-    etaSpectraFlat = eta.reshape((eta.shape[0]*eta.shape[1],eta.shape[2]))
-    
-    #no get the according values
-    peakEtaLeftBorder =  10*np.log10(etaSpectraFlat[xrange(etaSpectraFlat.shape[0]),peakArgLeftBorder.ravel()].reshape(self._shape2D))
-    peakEtaRightBorder =     10*np.log10(etaSpectraFlat[xrange(etaSpectraFlat.shape[0]),peakArgRightBorder.ravel()].reshape(self._shape2D))
-    
-    peakEtaMax = 10*np.log10(np.max(eta.filled(-9999),axis=-1))
-    
-    leftSlope =  (peakEtaMax - peakEtaLeftBorder)/(peakVelMax - peakVelLeftBorder)
-    rightSlope = (peakEtaMax - peakEtaRightBorder)/(peakVelMax - peakVelRightBorder)
-    
-    peakVelLeftBorder[Ze == -9999] = -9999
-    peakVelRightBorder[Ze == -9999] = -9999
-    leftSlope[Ze == -9999] = -9999
-    rightSlope[Ze == -9999] = -9999
-    leftSlope[np.isnan(leftSlope)] = -9999
-    rightSlope[np.isnan(rightSlope)] = -9999    
-    
-    return eta, Ze, W, etaNoiseAve, etaNoiseStd, specWidth, skewness, kurtosis, peakVelLeftBorder, peakVelRightBorder, leftSlope, rightSlope
-
-    
-  def getQualityBinArray(self,qual):
-    '''
-    convert the bool quality masks to one binary array
-    '''  
-    
-    binQual = np.zeros(self._shape2D,dtype=int)
-    qualFac=dict()
-    description = ''
-    description += 'A) usually, the following erros can be ignored (no. is position of bit): '
-    qualFac["interpolatedSpectrum"]                         = 0b1
-    description += '1) spectrum interpolated around 0 and 12 m/s '
-    
-    qualFac["filledInterpolatedPeakGaps"]                 = 0b10
-    description += '2) peak streches over interpolated part '
-    
-    qualFac["spectrumIsDealiased"]                         = 0b100
-    description += '3) peak is dealiased '
-    
-    qualFac["usedSecondPeakAlgorithmDueToWidePeak"]        = 0b1000
-    description += '4) first Algorithm to determine peak failed, used backup '
-    
-    qualFac["DAdirectionCorrectedByCoherenceTest"]        = 0b10000
-    description += '5) dealiasing went wrong, but is corrected '
-    
-    
-    
-    description += 'B) reasons why a spectrum does NOT contain a peak: '
-    qualFac["incompleteSpectrum"]                        = 0b10000000
-    description += '8) spectrum was incompletely recorded '
-    
-    qualFac["spectrumVarianceTooLowForPeak"]                = 0b100000000
-    description += '9) the variance test indicated no peak '
-    
-    qualFac["spectrumNotProcessed"]                        = 0b1000000000
-    description += '10) spectrum is not processed due to according setting '
-    
-    qualFac["peakTooThinn"]                                = 0b10000000000
-    description += '11) peak removed since not wide enough '
-    
-    qualFac["peakRemovedByCoherenceTest"]                = 0b100000000000
-    description += '12) peak removed, because too few neighbours show signal, too '
-    
-    
-    description += "C) thinks went seriously wrong, don't use data with these codes"
-    qualFac["peakMightBeIncomplete"]                        = 0b1000000000000000
-    description += '16) peak is at the very border to bad data '
-    
-    qualFac["DAbigVelocityJumpDespiteCoherenceTest"]        = 0b10000000000000000 
-    description += '17) in this area there are still strong velocity jumps, indicates failed dealiasing '
-    
-    qualFac["severeProblemsDuringDA"]                        = 0b100000000000000000
-    description += '18) during dealiasing, a warning was triggered, applied to whole columm '
-
-    for key in qual.keys():
-      binQual[:] = binQual[:] + (qual[key] * qualFac[key])
-
-    return binQual, description
-    
-    
-    
-    
-  def writeNetCDF(self,fname,varsToSave="all",ncForm="NETCDF3_CLASSIC"):
-    '''
-    write the results to a netcdf file
-    
-    Input:
-    
-    fname: str filename with path
-    varsToSave list of variables of the profile to be saved. "all" saves all implmented ones
-    ncForm: str netcdf file format, possible values are NETCDF3_CLASSIC, NETCDF3_64BIT, NETCDF4_CLASSIC, and NETCDF4 for the python-netcdf4 package, NETCDF3 takes the "old" Scientific.IO.NetCDF module, which is a bit more convinient to install or as fall back option python-netcdf3
-    '''
-    
-    nc, pyNc = _get_netCDF_module(ncForm=ncForm)
-    
-    #option dealiaseSpectrum_saveAlsoNonDealiased makes only sence, if spectrum is really dealiased:
-    saveAlsoNonDealiased = self.co["dealiaseSpectrum_saveAlsoNonDealiased"] and self.co["dealiaseSpectrum"]
-    
-    
-    if pyNc: cdfFile = nc.Dataset(fname,"w",format=ncForm)
-    else: cdfFile = nc.NetCDFFile(fname,"w")
-    
-    ##write meta data
-    cdfFile.title = 'Micro rain radar data processed with IMProToo'
-    cdfFile.comment = 'IMProToo has been developed for improved snow measurements. Note that this data has been processed regardless of precipitation type.'
-    cdfFile.institution = self.co["ncInstitution"]
-    cdfFile.contact_person = self.co["ncCreator"]
-    cdfFile.source = 'MRR-2'
-    cdfFile.location = self.co["ncLocation"] 
-    cdfFile.history = 'Created with IMProToo v'+ __version__
-    cdfFile.author = 'Max Maahn'
-    cdfFile.processing_date = str(time.ctime(time.time()))
-    cdfFile.reference = 'Maahn, M. and Kollias, P., 2012: Improved Micro Rain Radar snow measurements using Doppler spectra post-processing, Atmos. Meas. Tech., 5, 2661-2673, doi:10.5194/amt-5-2661-2012. ' 
-    #cdfFile.history = "Created by "+self.co["ncCreator"]+" at "+ datetime.datetime.now().strftime("%Y/%m/%d %H:%M:%S")
-    #cdfFile.description = self.co["ncDescription"]    
-    #cdfFile.author = self.co["ncCreator"]
-    #cdfFile.source = 'Created with IMProToo v'+ __version__
-    cdfFile.properties = str(self.co)
-    cdfFile.mrrHeader = str(self.header)
-    
-    #make frequsnions
-    cdfFile.createDimension('time',int(self.no_t))
-    cdfFile.createDimension('range',int(self.no_h))
-    cdfFile.createDimension('velocity',int(self.no_v))
-    if saveAlsoNonDealiased: cdfFile.createDimension('velocity_noDA',int(self.no_v_noDA))
-    
-    ncShape2D = ("time","range",)
-    ncShape3D = ("time","range","velocity",)
-    ncShape3D_noDA = ("time","range","velocity_noDA",)
-    
-    fillVDict = dict()
-    #little cheat to avoid hundreds of if, else...
-    if pyNc: fillVDict["fill_value"] = self.missingNumber
-    
-    nc_time = cdfFile.createVariable('time','i',('time',),**fillVDict)
-    nc_time.description = "measurement time. Following Meteks convention, the dataset at e.g. 11:55 contains all recorded raw between 11:54:00 and 11:54:59 (if delta t = 60s)!"    
-    nc_time.units = 'seconds since 1970-01-01 00:00:00'
-    nc_time[:] = np.array(self.time.filled(self.missingNumber),dtype="i4")
-    #commented because of Ubuntu bug: https://bugs.launchpad.net/ubuntu/+source/python-scientific/+bug/1005571
-    #if not pyNc: nc_time._FillValue =int(self.missingNumber)
-  
-    nc_range = cdfFile.createVariable('range','i',('range',),**fillVDict)#= missingNumber)
-    nc_range.description = "range bins"
-    nc_range.units = '#'
-    nc_range[:] = np.arange(self.co["minH"],self.co["maxH"]+1,dtype="i4")
-    #if not pyNc: nc_range._FillValue =int(self.missingNumber)
-    
-    nc_velocity = cdfFile.createVariable('velocity','f',('velocity',),**fillVDict)
-    nc_velocity.description ="Doppler velocity bins. If dealiasing is applied, the spectra are triplicated"    
-    nc_velocity.units = 'm/s'
-    nc_velocity[:] = np.array(self.specVel,dtype="f4")
-    #if not pyNc: nc_velocity._FillValue =float(self.missingNumber)
-    
-    if saveAlsoNonDealiased: 
-      nc_velocity_noDA = cdfFile.createVariable('velocity_noDA','f',('velocity_noDA',),**fillVDict)
-      nc_velocity_noDA.description ="Original, non dealiased, Doppler velocity bins."   
-      nc_velocity_noDA.units = 'm/s'
-      nc_velocity_noDA[:] = np.array(self.specVel_noDA,dtype="f4")
-      #if not pyNc: nc_velocity_noDA._FillValue =float(self.missingNumber)
-
-    
-    nc_height = cdfFile.createVariable('height','f',ncShape2D,**fillVDict)#= missingNumber)
-    nc_height.description ="height above instrument"    
-    nc_height.units = 'm'
-    nc_height[:] = np.array(self.H.filled(self.missingNumber),dtype="f4")
-    #if not pyNc: nc_height._FillValue =float(self.missingNumber)
-    
-    if (varsToSave=='all' and saveAlsoNonDealiased) or "eta_noDA" in varsToSave:
-      nc_eta_noDA = cdfFile.createVariable('eta_noDA', 'f',ncShape3D_noDA,**fillVDict)
-      nc_eta_noDA.description ="spectral reflectivities NOT dealiased"
-      nc_eta_noDA.units = "mm^6/m^3"
-      nc_eta_noDA[:] = np.array(self.eta_noDA.data,dtype="f4")
-      #if not pyNc: nc_eta_noDA._FillValue =float(self.missingNumber)
-
-      nc_etaMask_noDA = cdfFile.createVariable('etaMask_noDA', 'i',ncShape3D_noDA,**fillVDict)
-      nc_etaMask_noDA.description = "noise mask of eta NOT dealiased, 0: signal, 1:noise"
-      nc_etaMask_noDA.units = "bool"
-      nc_etaMask_noDA[:] = np.array(np.array(self.eta_noDA.mask,dtype=int),dtype="i4")
-      #if not pyNc: nc_etaMask_noDA._FillValue =int(self.missingNumber)
-
-    if varsToSave=='all' or "eta" in varsToSave:
-      nc_eta = cdfFile.createVariable('eta', 'f',ncShape3D,**fillVDict)
-      nc_eta.description ="spectral reflectivities. if dealiasing is applied, the spectra are triplicated, thus up to three peaks can occur from -12 to +24 m/s. However, only one peak is not masked in etaMask"
-      nc_eta.units = "mm^6/m^3"
-      nc_eta[:] = np.array(self.eta.data,dtype="f4")
-      #if not pyNc: nc_eta._FillValue =float(self.missingNumber)
-
-      nc_etaMask = cdfFile.createVariable('etaMask', 'i',ncShape3D,**fillVDict)
-      nc_etaMask.description = "noise mask of eta, 0: signal, 1:noise"
-      nc_etaMask.units = "bool"
-      nc_etaMask[:] = np.array(np.array(self.eta.mask,dtype=int),dtype="i4")
-      #if not pyNc: nc_etaMask._FillValue =int(self.missingNumber)
-
-    if varsToSave=='all' or "quality" in varsToSave:
-      qualArray, qualDescription = self.getQualityBinArray(self.qual)
-      
-      nc_qual = cdfFile.createVariable('quality', 'i',ncShape2D,**fillVDict)
-      nc_qual.description = qualDescription
-      nc_qual.units = "bin"
-      nc_qual[:] = np.array(qualArray,dtype="i4")
-      #if not pyNc: nc_qual._FillValue =int(self.missingNumber)
-
-     
-    if varsToSave=='all' or "TF" in varsToSave:
-      nc_TF = cdfFile.createVariable('TF', 'f',ncShape2D,**fillVDict)
-      nc_TF.description="Transfer Function (see Metek's documentation)"
-      nc_TF[:] = np.array(self.TF.filled(self.missingNumber),dtype="f4")
-      #if not pyNc: nc_TF._FillValue =float(self.missingNumber)
-
-    if (varsToSave=='all' and saveAlsoNonDealiased) or "Ze_noDA" in varsToSave:
-      nc_ze_noDA = cdfFile.createVariable('Ze_noDA', 'f',ncShape2D,**fillVDict)
-      nc_ze_noDA.description="reflectivity of the most significant peak, not dealiased"
-      nc_ze_noDA.units = "dBz"
-      nc_ze_noDA[:] = np.array(self.Ze_noDA,dtype="f4")
-      #if not pyNc: nc_ze_noDA._FillValue =float(self.missingNumber)
-      
-    if varsToSave=='all' or "Ze" in varsToSave:
-      nc_ze = cdfFile.createVariable('Ze', 'f',ncShape2D,**fillVDict)
-      nc_ze.description="reflectivity of the most significant peak"
-      nc_ze.units = "dBz"
-      nc_ze[:] = np.array(self.Ze,dtype="f4")
-      #if not pyNc: nc_ze._FillValue =float(self.missingNumber)
-
-    if (varsToSave=='all' and saveAlsoNonDealiased) or "specWidth_noDA" in varsToSave:
-      nc_specWidth_noDA = cdfFile.createVariable('spectralWidth_noDA', 'f',ncShape2D,**fillVDict)
-      nc_specWidth_noDA.description="spectral width of the most significant peak, not dealiased"
-      nc_specWidth_noDA.units = "m/s"
-      nc_specWidth_noDA[:] = np.array(self.specWidth_noDA,dtype="f4")
-      #if not pyNc: nc_specWidth_noDA._FillValue =float(self.missingNumber)
-      
-    if varsToSave=='all' or "specWidth" in varsToSave:
-      nc_specWidth = cdfFile.createVariable('spectralWidth', 'f',ncShape2D,**fillVDict)
-      nc_specWidth.description="spectral width of the most significant peak"
-      nc_specWidth.units = "m/s"
-      nc_specWidth[:] = np.array(self.specWidth,dtype="f4")
-      #if not pyNc: nc_specWidth._FillValue =float(self.missingNumber)
-
-    if (varsToSave=='all' and saveAlsoNonDealiased) or "skewness_noDA" in varsToSave:
-      nc_skewness_noDA = cdfFile.createVariable('skewness_noDA', 'f',ncShape2D,**fillVDict)
-      nc_skewness_noDA.description="Skewness of the most significant peak, not dealiased"
-      nc_skewness_noDA[:] = np.array(self.skewness_noDA,dtype="f4")
-      #if not pyNc: nc_skewness_noDA._FillValue =float(self.missingNumber)
-      
-    if varsToSave=='all' or "skewness" in varsToSave:
-      nc_skewness = cdfFile.createVariable('skewness', 'f',ncShape2D,**fillVDict)
-      nc_skewness.description="Skewness of the most significant peak"
-      nc_skewness[:] = np.array(self.skewness,dtype="f4")
-      #if not pyNc: nc_skewness._FillValue =float(self.missingNumber)
-
-    if (varsToSave=='all' and saveAlsoNonDealiased) or "kurtosis_noDA" in varsToSave:
-      nc_kurtosis_noDA = cdfFile.createVariable('kurtosis_noDA', 'f',ncShape2D,**fillVDict)
-      nc_kurtosis_noDA.description="kurtosis of the most significant peak, not dealiased"
-      nc_kurtosis_noDA[:] = np.array(self.kurtosis_noDA,dtype="f4")
-      #if not pyNc: nc_kurtosis_noDA._FillValue =float(self.missingNumber)
-      
-    if varsToSave=='all' or "kurtosis" in varsToSave:
-      nc_kurtosis = cdfFile.createVariable('kurtosis', 'f',ncShape2D,**fillVDict)
-      nc_kurtosis.description="kurtosis of the most significant peak"
-      nc_kurtosis[:] = np.array(self.kurtosis,dtype="f4")
-      #if not pyNc: nc_kurtosis._FillValue =float(self.missingNumber)
-
-    if (varsToSave=='all' and saveAlsoNonDealiased) or "peakVelLeftBorder_noDA" in varsToSave:
-      nc_peakVelLeftBorder_noDA = cdfFile.createVariable('peakVelLeftBorder_noDA', 'f',ncShape2D,**fillVDict)
-      nc_peakVelLeftBorder_noDA.description="Doppler velocity of the left border of the peak, not dealiased"
-      nc_peakVelLeftBorder_noDA.units = "m/s"
-      nc_peakVelLeftBorder_noDA[:] = np.array(self.peakVelLeftBorder_noDA,dtype="f4")
-      #if not pyNc: nc_peakVelLeftBorder_noDA._FillValue =float(self.missingNumber)
-      
-    if varsToSave=='all' or "peakVelLeftBorder" in varsToSave:
-      nc_peakVelLeftBorder = cdfFile.createVariable('peakVelLeftBorder', 'f',ncShape2D,**fillVDict)
-      nc_peakVelLeftBorder.description="Doppler velocity of the left border of the peak"
-      nc_peakVelLeftBorder.units = "m/s"
-      nc_peakVelLeftBorder[:] = np.array(self.peakVelLeftBorder,dtype="f4")
-      #if not pyNc: nc_peakVelLeftBorder._FillValue =float(self.missingNumber)
-
-    if (varsToSave=='all' and saveAlsoNonDealiased) or "peakVelRightBorder_noDA" in varsToSave:
-      nc_peakVelRightBorder_noDA = cdfFile.createVariable('peakVelRightBorder_noDA', 'f',ncShape2D,**fillVDict)
-      nc_peakVelRightBorder_noDA.description="Doppler velocity of the right border of the peak, not dealiased"
-      nc_peakVelRightBorder_noDA.units = "m/s"
-      nc_peakVelRightBorder_noDA[:] = np.array(self.peakVelRightBorder_noDA,dtype="f4")
-      #if not pyNc: nc_peakVelRightBorder_noDA._FillValue =float(self.missingNumber)
-      
-    if varsToSave=='all' or "peakVelRightBorder" in varsToSave:
-      nc_peakVelRightBorder = cdfFile.createVariable('peakVelRightBorder', 'f',ncShape2D,**fillVDict)
-      nc_peakVelRightBorder.description="Doppler velocity of the right border of the peak"
-      nc_peakVelRightBorder.units = "m/s"
-      nc_peakVelRightBorder[:] = np.array(self.peakVelRightBorder,dtype="f4")
-      #if not pyNc: nc_peakVelRightBorder._FillValue =float(self.missingNumber)
-
-    if (varsToSave=='all' and saveAlsoNonDealiased) or "leftSlope_noDA" in varsToSave:
-      nc_leftSlope_noDA = cdfFile.createVariable('leftSlope_noDA', 'f',ncShape2D,**fillVDict)
-      nc_leftSlope_noDA.description="Slope at the left side of the peak, not dealiased"
-      nc_leftSlope_noDA.units = "dB/(m/s)"
-      nc_leftSlope_noDA[:] = np.array(self.leftSlope_noDA,dtype="f4")
-      #if not pyNc: nc_leftSlope_noDA._FillValue =float(self.missingNumber)
-      
-    if varsToSave=='all' or "leftSlope" in varsToSave:
-      nc_leftSlope = cdfFile.createVariable('leftSlope', 'f',ncShape2D,**fillVDict)
-      nc_leftSlope.description="Slope at the left side of the peak"
-      nc_leftSlope.units = "dB/(m/s)"
-      nc_leftSlope[:] = np.array(self.leftSlope,dtype="f4")
-      #if not pyNc: nc_leftSlope._FillValue =float(self.missingNumber)
-
-    if (varsToSave=='all' and saveAlsoNonDealiased) or "rightSlope_noDA" in varsToSave:
-      nc_rightSlope_noDA = cdfFile.createVariable('rightSlope_noDA', 'f',ncShape2D,**fillVDict)
-      nc_rightSlope_noDA.description="Slope at the right side of the peak, not dealiased"
-      nc_rightSlope_noDA.units = "dB/(m/s)"
-      nc_rightSlope_noDA[:] = np.array(self.rightSlope_noDA,dtype="f4")
-      #if not pyNc: nc_rightSlope_noDA._FillValue =float(self.missingNumber)
-      
-    if varsToSave=='all' or "rightSlope" in varsToSave:
-      nc_rightSlope = cdfFile.createVariable('rightSlope', 'f',ncShape2D,**fillVDict)
-      nc_rightSlope.description="Slope at the right side of the peak"
-      nc_rightSlope.units = "dB/(m/s)"
-      nc_rightSlope[:] = np.array(self.rightSlope,dtype="f4")
-      #if not pyNc: nc_rightSlope._FillValue =float(self.missingNumber)
-
-    if (varsToSave=='all' and saveAlsoNonDealiased) or "W_noDA" in varsToSave:
-      nc_w_noDA = cdfFile.createVariable('W_noDA', 'f',ncShape2D,**fillVDict)
-      nc_w_noDA.description="Mean Doppler Velocity of the most significant peak, not dealiased"
-      nc_w_noDA.units = "m/s"
-      nc_w_noDA[:] = np.array(self.W_noDA,dtype="f4")
-      #if not pyNc: nc_w_noDA._FillValue =float(self.missingNumber)
-      
-    if varsToSave=='all' or "W" in varsToSave:
-      nc_w = cdfFile.createVariable('W', 'f',ncShape2D,**fillVDict)
-      nc_w.description="Mean Doppler Velocity of the most significant peak"
-      nc_w.units = "m/s"
-      nc_w[:] = np.array(self.W,dtype="f4")
-      #if not pyNc: nc_w._FillValue =float(self.missingNumber)
-
-    if varsToSave=='all' or "etaNoiseAve" in varsToSave:
-      nc_noiseAve = cdfFile.createVariable('etaNoiseAve', 'f',ncShape2D,**fillVDict)
-      nc_noiseAve.description="mean noise of one Doppler Spectrum in the same units as eta, never dealiased"
-      nc_noiseAve.units = "mm^6/m^3"
-      nc_noiseAve[:] = np.array(self.etaNoiseAve,dtype="f4")
-      #if not pyNc: nc_noiseAve._FillValue =float(self.missingNumber)
-      
-    if varsToSave=='all' or "etaNoiseStd" in varsToSave:
-      nc_noiseStd = cdfFile.createVariable('etaNoiseStd', 'f',ncShape2D,**fillVDict)
-      nc_noiseStd.description="std of noise of one Doppler Spectrum in the same units as eta, never dealiased"
-      nc_noiseStd.units = "mm^6/m^3"
-      nc_noiseStd[:] = np.array(self.etaNoiseStd,dtype="f4")
-      #if not pyNc: nc_noiseStd._FillValue =float(self.missingNumber)   
-      
-    if varsToSave=='all' or "SNR" in varsToSave:
-      nc_SNR = cdfFile.createVariable('SNR', 'f',ncShape2D,**fillVDict)
-      nc_SNR.description="signal to noise ratio of the most significant peak, never dealiased!"      
-      nc_SNR.units = "dB"
-      nc_SNR[:] = np.array(self.SNR,dtype="f4")
-      #if not pyNc: nc_SNR._FillValue =float(self.missingNumber)
-          
-    cdfFile.close()
-    return
-    
-=======
         qualFac["peakRemovedByCoherenceTest"] = 0b100000000000
         description += '12) peak removed, because too few neighbours show signal, too '
->>>>>>> 60ead7f0
 
         description += "C) thinks went seriously wrong, don't use data with these codes"
         qualFac["peakMightBeIncomplete"] = 0b1000000000000000
@@ -2499,12 +1590,16 @@
             cdfFile = nc.NetCDFFile(fname, "w")
 
         # write meta data
-        cdfFile.history = "Created by " + \
-            self.co["ncCreator"]+" at " + \
-            datetime.datetime.now().strftime("%Y/%m/%d %H:%M:%S")
-        cdfFile.description = self.co["ncDescription"]
-        cdfFile.author = self.co["ncCreator"]
-        cdfFile.source = 'Created with IMProToo v' + __version__
+        cdfFile.title = 'Micro rain radar data processed with IMProToo'
+        cdfFile.comment = 'IMProToo has been developed for improved snow measurements. Note that this data has been processed regardless of precipitation type.'
+        cdfFile.institution = self.co["ncInstitution"]
+        cdfFile.contact_person = self.co["ncCreator"]
+        cdfFile.source = 'MRR-2'
+        cdfFile.location = self.co["ncLocation"]
+        cdfFile.history = 'Created with IMProToo v'+ __version__
+        cdfFile.author = 'Max Maahn'
+        cdfFile.processing_date = datetime.datetime.utcnow().strftime("%Y-%m-%d %H:%M:%S UTC")
+        cdfFile.reference = 'Maahn, M. and Kollias, P., 2012: Improved Micro Rain Radar snow measurements using Doppler spectra post-processing, Atmos. Meas. Tech., 5, 2661-2673, doi:10.5194/amt-5-2661-2012. '
         cdfFile.properties = str(self.co)
         cdfFile.mrrHeader = str(self.header)
 
@@ -2580,7 +1675,7 @@
         if varsToSave == 'all' or "eta" in varsToSave:
             nc_eta = cdfFile.createVariable('eta', 'f', ncShape3D, **fillVDict)
             nc_eta.description = "spectral reflectivities. if dealiasing is applied, the spectra are triplicated, thus up to three peaks can occur from -12 to +24 m/s. However, only one peak is not masked in etaMask"
-            nc_eta.units = "mm^6/m^3"
+            nc_eta.units = "mm^6 m^-3"
             nc_eta[:] = np.array(self.eta.data, dtype="f4")
             #if not pyNc: nc_eta._FillValue =float(self.missingNumber)
 
@@ -2605,7 +1700,6 @@
         if varsToSave == 'all' or "TF" in varsToSave:
             nc_TF = cdfFile.createVariable('TF', 'f', ncShape2D, **fillVDict)
             nc_TF.description = "Transfer Function (see Metek's documentation)"
-            nc_TF.units = "-"
             nc_TF[:] = np.array(self.TF.filled(self.missingNumber), dtype="f4")
             #if not pyNc: nc_TF._FillValue =float(self.missingNumber)
 
@@ -2628,7 +1722,7 @@
             nc_specWidth_noDA = cdfFile.createVariable(
                 'spectralWidth_noDA', 'f', ncShape2D, **fillVDict)
             nc_specWidth_noDA.description = "spectral width of the most significant peak, not dealiased"
-            nc_specWidth_noDA.units = "m/s"
+            nc_specWidth_noDA.units = "m s^-1"
             nc_specWidth_noDA[:] = np.array(self.specWidth_noDA, dtype="f4")
             #if not pyNc: nc_specWidth_noDA._FillValue =float(self.missingNumber)
 
@@ -2636,7 +1730,7 @@
             nc_specWidth = cdfFile.createVariable(
                 'spectralWidth', 'f', ncShape2D, **fillVDict)
             nc_specWidth.description = "spectral width of the most significant peak"
-            nc_specWidth.units = "m/s"
+            nc_specWidth.units = "m s^-1"
             nc_specWidth[:] = np.array(self.specWidth, dtype="f4")
             #if not pyNc: nc_specWidth._FillValue =float(self.missingNumber)
 
@@ -2644,7 +1738,7 @@
             nc_skewness_noDA = cdfFile.createVariable(
                 'skewness_noDA', 'f', ncShape2D, **fillVDict)
             nc_skewness_noDA.description = "Skewness of the most significant peak, not dealiased"
-            nc_skewness_noDA.units = "m/s"
+            nc_skewness_noDA.units = "m s^-1"
             nc_skewness_noDA[:] = np.array(self.skewness_noDA, dtype="f4")
             #if not pyNc: nc_skewness_noDA._FillValue =float(self.missingNumber)
 
@@ -2668,7 +1762,6 @@
             nc_kurtosis = cdfFile.createVariable(
                 'kurtosis', 'f', ncShape2D, **fillVDict)
             nc_kurtosis.description = "kurtosis of the most significant peak"
-            nc_kurtosis.units = "m/s"
             nc_kurtosis[:] = np.array(self.kurtosis, dtype="f4")
             #if not pyNc: nc_kurtosis._FillValue =float(self.missingNumber)
 
@@ -2794,15 +1887,15 @@
         """
         reads MRR Average or Instantaneous data. The data is not converted, no magic! The input files can be .gz compressed. Invalid or missing data is marked as nan
 
-        @parameter fname (str or list): list of files or Filename, wildcards allowed, or 
-                   a single netCDF filename if reading from a file previously 
+        @parameter fname (str or list): list of files or Filename, wildcards allowed, or
+                   a single netCDF filename if reading from a file previously
                    created by mrrProcessedData.writeNetCDF()
         @parameter debugLimit (int): stop after debugLimit timestamps
         @parameter maskData (bool): mask nan's in arrays
         @parameter verbosity (int): 0: silent exept warnings/errors, 2:verbose
         @parameter ncForm (string): set netCDF format
 
-        No return, but provides MRR dataset variables 
+        No return, but provides MRR dataset variables
         """
 
         # If this is a single filename input, and it is a netCDF
@@ -2963,106 +2056,6 @@
                 del dataMRR[0]
                 print "Warning: some lines without timestamp"
             except:
-<<<<<<< HEAD
-              print("######### Warning, Corrupt data header at "+ str(unix2date(timestamp))+ ", " + dataLine+" #########")
-              continue
-            aveN[t,:,specBin] = splitMrrAveData(dataLine,timestamp,float)
-            continue
-          elif dataLine[0:3] == "K  ":
-            aveK[t,:] = splitMrrAveData(dataLine,timestamp,float)
-            continue
-          elif dataLine[0:3] == "PIA":
-            avePIA[t,:] = splitMrrAveData(dataLine,timestamp,float)
-            continue
-          elif dataLine[0:3] == "Z  ":
-            aveCapitalZ[t,:] = splitMrrAveData(dataLine,timestamp,float)
-            continue
-          elif dataLine[0:3] == "z  ":
-            aveSmallz[t,:] = splitMrrAveData(dataLine,timestamp,float)
-            continue
-          elif dataLine[0:3] == "RR ":
-            aveRR[t,:] = splitMrrAveData(dataLine,timestamp,float)
-            continue
-          elif dataLine[0:3] == "LWC":
-            aveLWC[t,:] = splitMrrAveData(dataLine,timestamp,float)
-            continue
-          elif dataLine[0:3] == "W  ":
-            aveW[t,:] = splitMrrAveData(dataLine,timestamp,float)
-            continue
-          elif len(dataLine)==2:
-            continue
-          else:
-            print "? Line not recognized:", str(unix2date(timestamp)), dataLine, len(dataLine)
-      
-      #join arrays of different files
-      try:
-        self.mrrTimestamps = np.concatenate((self.mrrTimestamps,aveTimestamps),axis=0)
-        self.mrrH = np.concatenate((self.mrrH,aveH),axis=0)
-        self.mrrTF = np.concatenate((self.mrrTF,aveTF),axis=0)
-        self.mrrF = np.concatenate((self.mrrF,aveF),axis=0)
-        self.mrrN = np.concatenate((self.mrrN,aveN),axis=0)
-        self.mrrD = np.concatenate((self.mrrD,aveD),axis=0)
-        self.mrrK = np.concatenate((self.mrrK,aveK),axis=0)
-        self.mrrPIA = np.concatenate((self.mrrPIA,avePIA),axis=0)
-        self.mrrCapitalZ = np.concatenate((self.mrrCapitalZ,aveCapitalZ),axis=0)
-        self.mrrSmallz = np.concatenate((self.mrrSmallz,aveSmallz),axis=0)
-        self.mrrRR = np.concatenate((self.mrrRR,aveRR),axis=0)
-        self.mrrLWC = np.concatenate((self.mrrLWC,aveLWC),axis=0)
-        self.mrrW = np.concatenate((self.mrrW,aveW),axis=0)
-      except AttributeError:
-        self.mrrTimestamps = aveTimestamps
-        self.mrrH = aveH
-        self.mrrTF = aveTF
-        self.mrrF = aveF
-        self.mrrN = aveN
-        self.mrrD = aveD
-        self.mrrK = aveK
-        self.mrrPIA = avePIA
-        self.mrrCapitalZ = aveCapitalZ
-        self.mrrSmallz = aveSmallz
-        self.mrrRR = aveRR
-        self.mrrLWC = aveLWC
-        self.mrrW = aveW
-    if foundAtLeastOneFile == False:
-      print("NO DATA")
-      raise UnboundLocalError
-    try: self.header
-    except:
-      print "did not find any MRR data in file!"
-      raise IOError("did not find any MRR data in file!")
-    del aveTimestamps,aveH,aveTF,aveF,aveN,aveD,aveK,avePIA,aveCapitalZ,aveSmallz,aveRR,aveLWC,aveW
-    
-    if maskData:
-      self.mrrTimestamps = np.ma.masked_array(self.mrrTimestamps,np.isnan(self.mrrTimestamps))
-      self.mrrH = np.ma.masked_array(self.mrrH,np.isnan(self.mrrH))
-      self.mrrTF = np.ma.masked_array(self.mrrTF,np.isnan(self.mrrTF))
-      self.mrrF = np.ma.masked_array(self.mrrF,np.isnan(self.mrrF))
-      self.mrrN = np.ma.masked_array(self.mrrN,np.isnan(self.mrrN))
-      self.mrrD = np.ma.masked_array(self.mrrD,np.isnan(self.mrrD))
-      self.mrrK = np.ma.masked_array(self.mrrK,np.isnan(self.mrrK))
-      self.mrrPIA = np.ma.masked_array(self.mrrPIA,np.isnan(self.mrrPIA))
-      self.mrrCapitalZ = np.ma.masked_array(self.mrrCapitalZ,np.isnan(self.mrrCapitalZ))
-      self.mrrSmallz = np.ma.masked_array(self.mrrSmallz,np.isnan(self.mrrSmallz))
-      self.mrrRR = np.ma.masked_array(self.mrrRR,np.isnan(self.mrrRR))
-      self.mrrLWC = np.ma.masked_array(self.mrrLWC,np.isnan(self.mrrLWC))
-      self.mrrW = np.ma.masked_array(self.mrrW,np.isnan(self.mrrW))
-
-    self.shape2D = np.shape(self.mrrH)
-    self.shape3D = np.shape(self.mrrF)
-
-    if verbosity > 0: print "done reading"
-  #end def __init__
-
-  def writeNetCDF(self,fileOut,author="IMProToo",location=" ",institution=" ",ncForm="NETCDF3_CLASSIC"):
-    '''
-    writes MRR Average or Instantaneous Data into Netcdf file
-  
-    @parameter fileOut (str): netCDF file name
-    @parameter author (str): Author for netCDF meta data (default:IMProToo)
-    @parameter location (str): Location of instrument for NetCDF Metadata (default: empty)
-    @parameter institution (str): Institution to whom the instrument belongs (default: empty)
-    @parameter ncForm (str): netCDF Format, possible values are NETCDF3_CLASSIC, NETCDF3_64BIT, NETCDF4_CLASSIC, and NETCDF4 for the python-netcdf4 package, NETCDF3 takes the "old" Scientific.IO.NetCDF module, which is a bit more convinient to install or as fall back option python-netcdf3
-=======
                 pass
 
             if debugLimit == 0:
@@ -3225,148 +2218,22 @@
             self.mrrLWC = np.ma.masked_array(
                 self.mrrLWC, np.isnan(self.mrrLWC))
             self.mrrW = np.ma.masked_array(self.mrrW, np.isnan(self.mrrW))
->>>>>>> 60ead7f0
 
         self.shape2D = np.shape(self.mrrH)
         self.shape3D = np.shape(self.mrrF)
 
-<<<<<<< HEAD
-    nc, pyNc = _get_netCDF_module(ncForm=ncForm)
-      
-    if pyNc: cdfFile = nc.Dataset(fileOut,"w",format=ncForm)
-    else: cdfFile = nc.NetCDFFile(fileOut,"w")
-    
-    fillVDict = dict()
-    #little cheat to avoid hundreds of if, else...
-    if pyNc: fillVDict["fill_value"] = self.missingNumber
-
-    
-    print("writing %s ..."%(fileOut))
-    #Attributes
-    cdfFile.title = 'Micro rain radar averaged data (Metek standard output) converted to netcdf'
-    cdfFile.comment = 'This data is only valid in case of liquid precipitation. Note that this data has been processed regardless of precipitation type and additional external information about precipitation type is needed for correct interpretation of the measurements.'
-    cdfFile.institution = institution
-    cdfFile.contact_person = author
-    cdfFile.source = 'MRR-2'
-    cdfFile.location = location 
-    cdfFile.mrrHeader = self.header
-    cdfFile.history = 'Created with IMProToo v'+ __version__
-    cdfFile.author = 'Max Maahn'
-    cdfFile.processing_date = str(time.ctime(time.time()))
-    cdfFile.reference = 'Maahn, M. and Kollias, P., 2012: Improved Micro Rain Radar snow measurements using Doppler spectra post-processing, Atmos. Meas. Tech., 5, 2661-2673, doi:10.5194/amt-5-2661-2012. '
-    
-    #Dimensions
-    cdfFile.createDimension('rangegate',31)
-    cdfFile.createDimension('time', None) #allows Multifile read
-    cdfFile.createDimension('spectralclass', 64)
-
-    nc_times = cdfFile.createVariable('time','i',('time',),**fillVDict)
-    nc_ranges = cdfFile.createVariable('rangegate','f',('time', 'rangegate',),**fillVDict)
-    nc_classes = cdfFile.createVariable('spectralclass','i',('spectralclass',))
-    
-    nc_times.units = 'seconds since 1970-01-01 00:00:00'
-    nc_times.description = 'UTC'
-    nc_ranges.units = 'm'
-    #nc_classes.units = 'none'
-    
-    #Create Variables
-    nc_h = cdfFile.createVariable('H','f',('time','rangegate',),**fillVDict)
-    nc_h.units = 'm'
-    nc_h.description = 'height above instrument'
-
-    #nc_tf = cdfFile.createVariable('MRR_TF','f',('time','MRR rangegate',),**fillVDict)
-    #nc_tf.units = 'none'
-    
-    #nc_f  = cdfFile.createVariable('MRR_F','f',('time','MRR rangegate','MRR spectralclass',),**fillVDict)
-    #nc_f.units = 'dB'
-    
-    nc_d  = cdfFile.createVariable('D','f',('time','rangegate','spectralclass',),**fillVDict)
-    nc_d.units = 'mm'
-    nc_d.description = 'drop size (center of size class)' 
-    
-    nc_n  = cdfFile.createVariable('N','f',('time','rangegate','spectralclass',),**fillVDict)
-    nc_n.units = 'm^-3 mm^-1'
-    nc_n.description = 'spectral drop densities'
-    
-    #nc_k  = cdfFile.createVariable('K','f',('time','rangegate',),**fillVDict)
-    #nc_k.units = 'dB'
-    
-    #nc_capitalZ  = cdfFile.createVariable('MRR_Capital_Z','f',('time','MRR rangegate',),**fillVDict)
-    #nc_capitalZ.units = 'dBz'
-    
-    #nc_smallz  = cdfFile.createVariable('MRR_Small_z','f',('time','MRR rangegate',),**fillVDict)
-    #nc_smallz.units = 'dBz'
-    
-    nc_pia  = cdfFile.createVariable('PIA','f',('time','rangegate',),**fillVDict)
-    nc_pia.units = 'dB'
-    nc_pia.description = 'two-way path integrated attenuation by rain drops'
-    
-    nc_rr  = cdfFile.createVariable('RR','f',('time','rangegate',),**fillVDict)
-    nc_rr.units = 'mm h^-1'
-    nc_rr.description  = 'rain rate'
-    
-    nc_lwc  = cdfFile.createVariable('LWC','f',('time','rangegate',),**fillVDict)
-    nc_lwc.units = 'g m^-3'
-    nc_lwc.description = 'liquid water content'
-    
-    nc_w  = cdfFile.createVariable('W','f',('time','rangegate',),**fillVDict)
-    nc_w.units = 'm s^-1'
-    nc_w.description = 'fall velocity'
-    
-    
-    # fill dimensions
-    nc_classes[:] = np.arange(0,64,1,dtype="i4")
-    nc_times[:] = np.array(self.mrrTimestamps,dtype="i4")
-    nc_ranges[:] = np.array(self.mrrH,dtype="f4")
-
-    #fill data
-    nc_h[:] = np.array(self.mrrH,dtype="f4")
-    #nc_tf[:] = np.array(self.mrrTF,dtype="f4")
-    #nc_f[:] = np.array(self.mrrF,dtype="f4")
-    nc_d[:] = np.array(self.mrrD,dtype="f4")
-    nc_n[:] = np.array(self.mrrN,dtype="f4")
-    #nc_k[:] = np.array(self.mrrK,dtype="f4")
-    #nc_capitalZ[:] = np.array(self.mrrCapitalZ,dtype="f4")
-    #nc_smallz[:] = np.array(self.mrrSmallz,dtype="f4")
-    nc_pia[:] = np.array(self.mrrPIA,dtype="f4")
-    nc_rr[:] = np.array(self.mrrRR,dtype="f4")
-    nc_lwc[:] = np.array(self.mrrLWC,dtype="f4")
-    nc_w[:] = np.array(self.mrrW,dtype="f4")
-    
-    #commented because of Ubuntu bug: https://bugs.launchpad.net/ubuntu/+source/python-scientific/+bug/1005571
-    #if not pyNc: 
-      ##import pdb;pdb.set_trace()
-      #nc_ranges._FillValue =float(self.missingNumber)  
-      #nc_tf._FillValue =float(self.missingNumber)
-      #nc_f._FillValue =float(self.missingNumber)      
-      #nc_d._FillValue =float(self.missingNumber)     
-      #nc_n._FillValue =float(self.missingNumber)
-      #nc_k._FillValue =float(self.missingNumber)  
-      #nc_capitalZ._FillValue =float(self.missingNumber)
-      #nc_smallz._FillValue =float(self.missingNumber)      
-      #nc_pia._FillValue =float(self.missingNumber)     
-      #nc_rr._FillValue =float(self.missingNumber)
-      #nc_lwc._FillValue =float(self.missingNumber)  
-      #nc_w._FillValue =float(self.missingNumber)
-    
-    
-    cdfFile.close()
-    print("done")
-  #end def writeNetCDF
-#end class MrrData
-=======
         if verbosity > 0:
             print "done reading"
     # end def __init__
->>>>>>> 60ead7f0
-
-    def writeNetCDF(self, fileOut, author="IMProToo", description="MRR Averaged or Processed Data", ncForm="NETCDF3_CLASSIC"):
+
+    def writeNetCDF(self, fileOut, author="IMProToo", location="", institution="", ncForm="NETCDF3_CLASSIC"):
         '''
         writes MRR Average or Instantaneous Data into Netcdf file
 
         @parameter fileOut (str): netCDF file name
         @parameter author (str): Author for netCDF meta data (default:IMProToo)
-        @parameter description (str): Description for NetCDF Metadata (default: empty)
+        @parameter location (str): Location of instrument for NetCDF Metadata (default: "")
+        @parameter institution (str): Institution to whom the instrument belongs (default: "")
         @parameter ncForm (str): netCDF Format, possible values are NETCDF3_CLASSIC, NETCDF3_64BIT, NETCDF4_CLASSIC, and NETCDF4 for the python-netcdf4 package, NETCDF3 takes the "old" Scientific.IO.NetCDF module, which is a bit more convinient to install or as fall back option python-netcdf3
 
         '''
@@ -3385,74 +2252,90 @@
 
         print("writing %s ..." % (fileOut))
         # Attributes
-        cdfFile.history = 'Created ' + str(time.ctime(time.time()))
-        cdfFile.source = 'Created by '+author + ' with IMProToo v' + __version__
+#        cdfFile.history = 'Created ' + str(time.ctime(time.time()))
+#        cdfFile.source = 'Created by '+author + ' with IMProToo v' + __version__
+        cdfFile.title = 'Micro rain radar averaged data (Metek standard output) converted to netcdf'
+        cdfFile.comment = 'This data is only valid in case of liquid precipitation. Note that this data has been processed regardless of precipitation type and additional external information about precipitation type is needed for correct interpretation of the measurements.'
+        cdfFile.institution = institution
+        cdfFile.contact_person = author
+        cdfFile.source = 'MRR-2'
+        cdfFile.location = location
         cdfFile.mrrHeader = self.header
-        cdfFile.description = description
+        cdfFile.history = 'Created with IMProToo v'+ __version__
+        cdfFile.author = 'Max Maahn'
+        cdfFile.processing_date = datetime.datetime.utcnow().strftime("%Y-%m-%d %H:%M:%S UTC")
+        cdfFile.reference = 'Maahn, M. and Kollias, P., 2012: Improved Micro Rain Radar snow measurements using Doppler spectra post-processing, Atmos. Meas. Tech., 5, 2661-2673, doi:10.5194/amt-5-2661-2012. '
 
         # Dimensions
-        cdfFile.createDimension('MRR rangegate', 31)
+        cdfFile.createDimension('rangegate', 31)
         cdfFile.createDimension('time', None)  # allows Multifile read
-        cdfFile.createDimension('MRR spectralclass', 64)
+        cdfFile.createDimension('spectralclass', 64)
 
         nc_times = cdfFile.createVariable('time', 'i', ('time',), **fillVDict)
         nc_ranges = cdfFile.createVariable(
-            'MRR rangegate', 'f', ('time', 'MRR rangegate',), **fillVDict)
+            'rangegate', 'f', ('time', 'rangegate',), **fillVDict)
         nc_classes = cdfFile.createVariable(
-            'MRR spectralclass', 'i', ('MRR spectralclass',))
+            'spectralclass', 'i', ('spectralclass',))
 
         nc_times.units = 'seconds since 1970-01-01 00:00:00'
         nc_ranges.units = 'm'
-        nc_classes.units = 'none'
+        nc_times.description = 'UTC'
 
         # Create Variables
         nc_h = cdfFile.createVariable(
-            'MRR_H', 'f', ('time', 'MRR rangegate',), **fillVDict)
+            'H', 'f', ('time', 'rangegate',), **fillVDict)
         nc_h.units = 'm'
-
-        nc_tf = cdfFile.createVariable(
-            'MRR_TF', 'f', ('time', 'MRR rangegate',), **fillVDict)
-        nc_tf.units = 'none'
-
-        nc_f = cdfFile.createVariable(
-            'MRR_F', 'f', ('time', 'MRR rangegate', 'MRR spectralclass',), **fillVDict)
-        nc_f.units = 'dB'
+        nc_h.description = 'height above instrument'
+
+        #nc_tf = cdfFile.createVariable(
+        #    'MRR_TF', 'f', ('time', 'rangegate',), **fillVDict)
+        #nc_f.units = 'none'
+
+        #nc_f = cdfFile.createVariable(
+        #    'MRR_F', 'f', ('time', 'rangegate', 'spectralclass',), **fillVDict)
+        #nc_f.units = 'dB'
 
         nc_d = cdfFile.createVariable(
-            'MRR_D', 'f', ('time', 'MRR rangegate', 'MRR spectralclass',), **fillVDict)
+            'D', 'f', ('time', 'rangegate', 'spectralclass',), **fillVDict)
         nc_d.units = 'mm'
+        nc_d.description = 'drop size (center of size class)'
 
         nc_n = cdfFile.createVariable(
-            'MRR_N', 'f', ('time', 'MRR rangegate', 'MRR spectralclass',), **fillVDict)
+            'N', 'f', ('time', 'rangegate', 'spectralclass',), **fillVDict)
         nc_n.units = 'm^-3 mm^-1'
-
-        nc_k = cdfFile.createVariable(
-            'MRR_K', 'f', ('time', 'MRR rangegate',), **fillVDict)
-        nc_k.units = 'dB'
+        nc_n.description = 'spectral drop densities'
+
+        #nc_k = cdfFile.createVariable(
+        #    'K', 'f', ('time', 'rangegate',), **fillVDict)
+        #nc_k.units = 'dB'
 
         nc_capitalZ = cdfFile.createVariable(
-            'MRR_Capital_Z', 'f', ('time', 'MRR rangegate',), **fillVDict)
-        nc_capitalZ.units = 'dBz'
-
-        nc_smallz = cdfFile.createVariable(
-            'MRR_Small_z', 'f', ('time', 'MRR rangegate',), **fillVDict)
-        nc_smallz.units = 'dBz'
+            'Z', 'f', ('time', 'rangegate',), **fillVDict)
+        nc_capitalZ.units = 'dBZ'
+        nc_pia.description = 'radar reflectivity factor (int N(D) * D^6)'
+
+        #nc_smallz = cdfFile.createVariable(
+        #    'Small_z', 'f', ('time', 'rangegate',), **fillVDict)
+        #nc_smallz.units = 'dBz'
 
         nc_pia = cdfFile.createVariable(
-            'MRR_PIA', 'f', ('time', 'MRR rangegate',), **fillVDict)
+            'PIA', 'f', ('time', 'rangegate',), **fillVDict)
         nc_pia.units = 'dB'
+        nc_pia.description = 'two-way path integrated attenuation by rain drops'
 
         nc_rr = cdfFile.createVariable(
-            'MRR_RR', 'f', ('time', 'MRR rangegate',), **fillVDict)
-        nc_rr.units = 'mm/h'
+            'RR', 'f', ('time', 'rangegate',), **fillVDict)
+        nc_rr.units = 'mm h^-1'
+        nc_rr.description  = 'rain rate'
 
         nc_lwc = cdfFile.createVariable(
-            'MRR_LWC', 'f', ('time', 'MRR rangegate',), **fillVDict)
-        nc_lwc.units = 'g/m^3'
+            'LWC', 'f', ('time', 'rangegate',), **fillVDict)
+        nc_lwc.description = 'liquid water content'
 
         nc_w = cdfFile.createVariable(
-            'MRR_W', 'f', ('time', 'MRR rangegate',), **fillVDict)
-        nc_w.units = 'm/s'
+            'W', 'f', ('time', 'rangegate',), **fillVDict)
+        nc_w.units = 'm s^-1'
+        nc_w.description = 'fall velocity'
 
         # fill dimensions
         nc_classes[:] = np.arange(0, 64, 1, dtype="i4")
@@ -3461,13 +2344,13 @@
 
         # fill data
         nc_h[:] = np.array(self.mrrH, dtype="f4")
-        nc_tf[:] = np.array(self.mrrTF, dtype="f4")
-        nc_f[:] = np.array(self.mrrF, dtype="f4")
+        #nc_tf[:] = np.array(self.mrrTF, dtype="f4")
+        #nc_f[:] = np.array(self.mrrF, dtype="f4")
         nc_d[:] = np.array(self.mrrD, dtype="f4")
         nc_n[:] = np.array(self.mrrN, dtype="f4")
-        nc_k[:] = np.array(self.mrrK, dtype="f4")
+        #nc_k[:] = np.array(self.mrrK, dtype="f4")
         nc_capitalZ[:] = np.array(self.mrrCapitalZ, dtype="f4")
-        nc_smallz[:] = np.array(self.mrrSmallz, dtype="f4")
+        #nc_smallz[:] = np.array(self.mrrSmallz, dtype="f4")
         nc_pia[:] = np.array(self.mrrPIA, dtype="f4")
         nc_rr[:] = np.array(self.mrrRR, dtype="f4")
         nc_lwc[:] = np.array(self.mrrLWC, dtype="f4")
@@ -3512,7 +2395,7 @@
         Since MRR raw data can contains all teh data transfered on the serial bus, a lot warnings can be raised. Usually these can be ignored.
 
         @parameter fname (str or list): list of files or Filename, wildcards allowed!
-                   a single netCDF filename if reading from a file previously 
+                   a single netCDF filename if reading from a file previously
                    created by mrrProcessedData.writeNetCDF()
         @parameter debugstart (int): start after debugstart timestamps
         @parameter debugLimit (int): stop after debugLimit timestamps
@@ -3543,7 +2426,7 @@
 
                 self.header = cdfFile.getncattr('mrrHeader')
                 self.mrrRawCC = cdfFile.getncattr('mrrCalibrationConstant')
-                self.mrrRawHeight = cdfFile.variables['MRR rangegate'][:]
+                self.mrrRawHeight = cdfFile.variables['rangegate'][:]
                 self.mrrRawTime = cdfFile.variables['MRR time'][:]
                 self.mrrRawTF = cdfFile.variables['MRR_TF'][:]
                 self.mrrRawSpectrum = cdfFile.variables['MRR_Spectra'][:]
@@ -3889,16 +2772,16 @@
             fillVDict["fill_value"] = self.missingNumber
 
         # Dimensions
-        cdfFile.createDimension('MRR rangegate', 32)
+        cdfFile.createDimension('rangegate', 32)
         cdfFile.createDimension('time', None)  # allows Multifile read
-        cdfFile.createDimension('MRR spectralclass', 64)
+        cdfFile.createDimension('spectralclass', 64)
 
         nc_times = cdfFile.createVariable(
             'MRR time', 'i', ('time',), **fillVDict)
         nc_ranges = cdfFile.createVariable(
-            'MRR rangegate', 'f', ('time', 'MRR rangegate',))
+            'rangegate', 'f', ('time', 'rangegate',))
         nc_classes = cdfFile.createVariable(
-            'MRR spectralclass', 'i', ('MRR spectralclass',), **fillVDict)
+            'spectralclass', 'i', ('spectralclass',), **fillVDict)
 
         nc_times.units = 'seconds since 1970-01-01 00:00:00'
         nc_times.timezone =self.timezone
@@ -3907,11 +2790,11 @@
 
         # Create Variables
         nc_tf = cdfFile.createVariable(
-            'MRR_TF', 'f', ('time', 'MRR rangegate',), **fillVDict)
+            'MRR_TF', 'f', ('time', 'rangegate',), **fillVDict)
         nc_tf.units = 'none'
 
         nc_spectra = cdfFile.createVariable(
-            'MRR_Spectra', 'f', ('time', 'MRR rangegate', 'MRR spectralclass',), **fillVDict)
+            'MRR_Spectra', 'f', ('time', 'rangegate', 'spectralclass',), **fillVDict)
         nc_spectra.units = 'none'
 
         nc_noSpec = cdfFile.createVariable(
